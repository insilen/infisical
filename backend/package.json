--- conflicted
+++ resolved
@@ -109,12 +109,8 @@
     "mysql2": "^3.6.5",
     "nanoid": "^5.0.4",
     "node-cache": "^5.1.2",
-<<<<<<< HEAD
     "nodemailer": "^6.9.9",
     "ora": "^7.0.1",
-=======
-    "nodemailer": "^6.9.7",
->>>>>>> f458cf0d
     "passport-github": "^1.1.0",
     "passport-gitlab2": "^5.0.0",
     "passport-google-oauth20": "^2.0.0",

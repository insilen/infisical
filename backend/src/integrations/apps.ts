--- conflicted
+++ resolved
@@ -151,10 +151,7 @@
       await axios.get(`${INTEGRATION_VERCEL_API_URL}/v9/projects`, {
         headers: {
           Authorization: `Bearer ${accessToken}`,
-<<<<<<< HEAD
-=======
           'Accept-Encoding': 'application/json'
->>>>>>> 8fd2578a
         },
         ...(integrationAuth?.teamId
           ? {
@@ -192,12 +189,8 @@
       await axios.get(`${INTEGRATION_NETLIFY_API_URL}/api/v1/sites`, {
         headers: {
           Authorization: `Bearer ${accessToken}`,
-<<<<<<< HEAD
-        },
-=======
           'Accept-Encoding': 'application/json'
         }
->>>>>>> 8fd2578a
       })
     ).data;
 

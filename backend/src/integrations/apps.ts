--- conflicted
+++ resolved
@@ -36,7 +36,6 @@
   INTEGRATION_VERCEL_API_URL,
   INTEGRATION_CODEFRESH,
   INTEGRATION_CODEFRESH_API_URL
-
 } from "../variables";
 
 interface App {
@@ -152,19 +151,17 @@
         accountId: accessId
       })
       break;
-<<<<<<< HEAD
     case INTEGRATION_BITBUCKET:
       apps = await getAppsBitBucket({
         accessToken,
         workspaceSlug
-      })
-=======
+      });
+      break;
     case INTEGRATION_CODEFRESH:
       apps = await getAppsCodefresh({
         accessToken,
       });
       break;
->>>>>>> 9cef35e9
   }
 
   return apps;
@@ -741,7 +738,6 @@
   return apps;
 }
 
-<<<<<<< HEAD
 /**
  * Return list of repositories for the BitBucket integration based on provided BitBucket workspace
  * @param {Object} obj
@@ -778,7 +774,7 @@
   if (!workspaceSlug) {
     return []
   }
-
+  
   const repositories: Repository[] = [];
   let hasNextPage = true;
   let repositoriesUrl = `${INTEGRATION_BITBUCKET_API_URL}/2.0/repositories/${workspaceSlug}`
@@ -816,8 +812,6 @@
   return apps;
 }
 
-=======
-
 /**
  * Return list of projects for Supabase integration
  * @param {Object} obj
@@ -848,5 +842,4 @@
   return apps;
 
 };
->>>>>>> 9cef35e9
 export { getApps };
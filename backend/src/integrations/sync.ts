--- conflicted
+++ resolved
@@ -1982,7 +1982,6 @@
 }
 
 /**
-<<<<<<< HEAD
  * Sync/push [secrets] to BitBucket repo with name [integration.app]
  * @param {Object} obj
  * @param {IIntegration} obj.integration - integration details
@@ -1991,15 +1990,6 @@
  * @param {String} obj.accessToken - access token for BitBucket integration
  */
 const syncSecretsBitBucket = async ({
-=======
- * Sync/push [secrets] to Codefresh with name [integration.app]
- * @param {Object} obj
- * @param {IIntegration} obj.integration - integration details
- * @param {Object} obj.secrets - secrets to push to integration (object where keys are secret keys and values are secret values)
- * @param {String} obj.accessToken - access token for Codefresh integration
- */
-const syncSecretsCodefresh = async ({
->>>>>>> 9cef35e9
   integration,
   secrets,
   accessToken,
@@ -2008,8 +1998,6 @@
   secrets: any;
   accessToken: string;
 }) => {
-<<<<<<< HEAD
-  
   interface VariablesResponse {
     size: number;
     page: number;
@@ -2107,7 +2095,23 @@
     }
   }
 }
-=======
+
+/*
+ * Sync/push [secrets] to Codefresh with name [integration.app]
+ * @param {Object} obj
+ * @param {IIntegration} obj.integration - integration details
+ * @param {Object} obj.secrets - secrets to push to integration (object where keys are secret keys and values are secret values)
+ * @param {String} obj.accessToken - access token for Codefresh integration
+ */
+const syncSecretsCodefresh = async ({
+  integration,
+  secrets,
+  accessToken,
+}: {
+  integration: IIntegration;
+  secrets: any;
+  accessToken: string;
+}) => {
   await standardRequest.patch(
     `${INTEGRATION_CODEFRESH_API_URL}/projects/${integration.appId}`,
     {
@@ -2124,6 +2128,5 @@
     }
   ); 
 };
->>>>>>> 9cef35e9
 
 export { syncSecrets };
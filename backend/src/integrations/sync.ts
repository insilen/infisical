import _ from "lodash";
import AWS from "aws-sdk";
import {
  CreateSecretCommand,
  GetSecretValueCommand,
  ResourceNotFoundException,
  SecretsManagerClient,
  UpdateSecretCommand,
} from "@aws-sdk/client-secrets-manager";
import { Octokit } from "@octokit/rest";
import sodium from "libsodium-wrappers";
import { IIntegration, IIntegrationAuth } from "../models";
import {
  INTEGRATION_AWS_PARAMETER_STORE,
  INTEGRATION_AWS_SECRET_MANAGER,
  INTEGRATION_AZURE_KEY_VAULT,
  INTEGRATION_CHECKLY,
  INTEGRATION_CHECKLY_API_URL,
  INTEGRATION_CIRCLECI,
  INTEGRATION_CIRCLECI_API_URL,
  INTEGRATION_CLOUDFLARE_PAGES,
  INTEGRATION_CLOUDFLARE_PAGES_API_URL,
  INTEGRATION_FLYIO,
  INTEGRATION_FLYIO_API_URL,
  INTEGRATION_GITHUB,
  INTEGRATION_GITLAB,
  INTEGRATION_GITLAB_API_URL,
  INTEGRATION_HASHICORP_VAULT,
  INTEGRATION_HEROKU,
  INTEGRATION_HEROKU_API_URL,
  INTEGRATION_LARAVELFORGE,
  INTEGRATION_LARAVELFORGE_API_URL,
  INTEGRATION_NETLIFY,
  INTEGRATION_NETLIFY_API_URL,
  INTEGRATION_RAILWAY,
  INTEGRATION_RAILWAY_API_URL,
  INTEGRATION_RENDER,
  INTEGRATION_RENDER_API_URL,
  INTEGRATION_SUPABASE,
  INTEGRATION_SUPABASE_API_URL,
  INTEGRATION_TRAVISCI,
  INTEGRATION_TRAVISCI_API_URL,
  INTEGRATION_VERCEL,
  INTEGRATION_VERCEL_API_URL,
<<<<<<< HEAD
  INTEGRATION_WINDMILL,
  INTEGRATION_WINDMILL_API_URL,
=======
  INTEGRATION_CODEFRESH,
  INTEGRATION_CODEFRESH_API_URL
>>>>>>> df256577
} from "../variables";
import { standardRequest } from "../config/request";

/**
 * Sync/push [secrets] to [app] in integration named [integration]
 * @param {Object} obj
 * @param {IIntegration} obj.integration - integration details
 * @param {IIntegrationAuth} obj.integrationAuth - integration auth details
 * @param {Object} obj.secrets - secrets to push to integration (object where keys are secret keys and values are secret values)
 * @param {String} obj.accessId - access id for integration
 * @param {String} obj.accessToken - access token for integration
 * @param {Object} obj.secretComments - secret comments to push to integration (object where keys are secret keys and values are comment values)
 */
const syncSecrets = async ({
  integration,
  integrationAuth,
  secrets,
  accessId,
  accessToken,
  secretComments
}: {
  integration: IIntegration;
  integrationAuth: IIntegrationAuth;
  secrets: any;
  accessId: string | null;
  accessToken: string;
  secretComments: any;
}) => {
  switch (integration.integration) {
    case INTEGRATION_AZURE_KEY_VAULT:
      await syncSecretsAzureKeyVault({
        integration,
        secrets,
        accessToken,
      });
      break;
    case INTEGRATION_AWS_PARAMETER_STORE:
      await syncSecretsAWSParameterStore({
        integration,
        secrets,
        accessId,
        accessToken,
      });
      break;
    case INTEGRATION_AWS_SECRET_MANAGER:
      await syncSecretsAWSSecretManager({
        integration,
        secrets,
        accessId,
        accessToken,
      });
      break;
    case INTEGRATION_HEROKU:
      await syncSecretsHeroku({
        integration,
        secrets,
        accessToken,
      });
      break;
    case INTEGRATION_VERCEL:
      await syncSecretsVercel({
        integration,
        integrationAuth,
        secrets,
        accessToken,
      });
      break;
    case INTEGRATION_NETLIFY:
      await syncSecretsNetlify({
        integration,
        integrationAuth,
        secrets,
        accessToken,
      });
      break;
    case INTEGRATION_GITHUB:
      await syncSecretsGitHub({
        integration,
        secrets,
        accessToken,
      });
      break;
    case INTEGRATION_GITLAB:
      await syncSecretsGitLab({
        integration,
        secrets,
        accessToken,
      });
      break;
    case INTEGRATION_RENDER:
      await syncSecretsRender({
        integration,
        secrets,
        accessToken,
      });
      break;
    case INTEGRATION_RAILWAY:
      await syncSecretsRailway({
        integration,
        secrets,
        accessToken,
      });
      break;
    case INTEGRATION_FLYIO:
      await syncSecretsFlyio({
        integration,
        secrets,
        accessToken,
      });
      break;
    case INTEGRATION_CIRCLECI:
      await syncSecretsCircleCI({
        integration,
        secrets,
        accessToken,
      });
      break;
    case INTEGRATION_LARAVELFORGE:
      await syncSecretsLaravelForge({
        integration,
        secrets,
        accessId,
        accessToken,
      });
      break;
    case INTEGRATION_TRAVISCI:
      await syncSecretsTravisCI({
        integration,
        secrets,
        accessToken,
      });
      break;
    case INTEGRATION_SUPABASE:
      await syncSecretsSupabase({
        integration,
        secrets,
        accessToken,
      });
      break;
    case INTEGRATION_FLYIO:
      await syncSecretsFlyio({
        integration,
        secrets,
        accessToken,
      });
      break;
    case INTEGRATION_CIRCLECI:
      await syncSecretsCircleCI({
        integration,
        secrets,
        accessToken,
      });
      break;
    case INTEGRATION_TRAVISCI:
      await syncSecretsTravisCI({
        integration,
        secrets,
        accessToken,
      });
      break;
    case INTEGRATION_SUPABASE:
      await syncSecretsSupabase({
        integration,
        secrets,
        accessToken,
      });
      break;
    case INTEGRATION_CHECKLY:
      await syncSecretsCheckly({
        integration,
        secrets,
        accessToken,
      });
      break;
    case INTEGRATION_HASHICORP_VAULT:
      await syncSecretsHashiCorpVault({
        integration,
        integrationAuth,
        secrets,
        accessId,
        accessToken,
      });
      break;
    case INTEGRATION_CLOUDFLARE_PAGES:
      await syncSecretsCloudflarePages({
        integration,
        secrets,
        accessId,
        accessToken
      });
      break;
    case INTEGRATION_CODEFRESH:
      await syncSecretsCodefresh({
        integration,
        secrets,
        accessToken,
      });
      break;
    case INTEGRATION_WINDMILL:
      await syncSecretsWindmill({
          integration,
          secrets,
          accessToken,
          secretComments
      });
      break;
    }
};

/**
 * Sync/push [secrets] to Azure Key Vault with vault URI [integration.app]
 * @param {Object} obj
 * @param {IIntegration} obj.integration - integration details
 * @param {Object} obj.secrets - secrets to push to integration (object where keys are secret keys and values are secret values)
 * @param {String} obj.accessToken - access token for Azure Key Vault integration
 */
const syncSecretsAzureKeyVault = async ({
  integration,
  secrets,
  accessToken,
}: {
  integration: IIntegration;
  secrets: any;
  accessToken: string;
}) => {
  interface GetAzureKeyVaultSecret {
    id: string; // secret URI
    attributes: {
      enabled: true,
      created: number;
      updated: number;
      recoveryLevel: string;
      recoverableDays: number;
    }
  }

  interface AzureKeyVaultSecret extends GetAzureKeyVaultSecret {
    key: string;
  }

  /**
   * Return all secrets from Azure Key Vault by paginating through URL [url]
   * @param {String} url - pagination URL to get next set of secrets from Azure Key Vault
   * @returns 
   */
  const paginateAzureKeyVaultSecrets = async (url: string) => {
    let result: GetAzureKeyVaultSecret[] = [];
    while (url) {
      const res = await standardRequest.get(url, {
        headers: {
          Authorization: `Bearer ${accessToken}`,
        },
      });

      result = result.concat(res.data.value);

      url = res.data.nextLink;
    }

    return result;
  }

  const getAzureKeyVaultSecrets = await paginateAzureKeyVaultSecrets(`${integration.app}/secrets?api-version=7.3`);

  let lastSlashIndex: number;
  const res = (await Promise.all(getAzureKeyVaultSecrets.map(async (getAzureKeyVaultSecret) => {
    if (!lastSlashIndex) {
      lastSlashIndex = getAzureKeyVaultSecret.id.lastIndexOf("/");
    }

    const azureKeyVaultSecret = await standardRequest.get(`${getAzureKeyVaultSecret.id}?api-version=7.3`, {
      headers: {
        "Authorization": `Bearer ${accessToken}`,
      },
    });

    return ({
      ...azureKeyVaultSecret.data,
      key: getAzureKeyVaultSecret.id.substring(lastSlashIndex + 1),
    });
  })))
    .reduce((obj: any, secret: any) => ({
      ...obj,
      [secret.key]: secret,
    }), {});

  const setSecrets: {
    key: string;
    value: string;
  }[] = [];

  Object.keys(secrets).forEach((key) => {
    const hyphenatedKey = key.replace(/_/g, "-");
    if (!(hyphenatedKey in res)) {
      // case: secret has been created
      setSecrets.push({
        key: hyphenatedKey,
        value: secrets[key],
      });
    } else {
      if (secrets[key] !== res[hyphenatedKey].value) {
        // case: secret has been updated
        setSecrets.push({
          key: hyphenatedKey,
          value: secrets[key],
        });
      }
    }
  });

  const deleteSecrets: AzureKeyVaultSecret[] = [];

  Object.keys(res).forEach((key) => {
    const underscoredKey = key.replace(/-/g, "_");
    if (!(underscoredKey in secrets)) {
      deleteSecrets.push(res[key]);
    }
  });

  const setSecretAzureKeyVault = async ({
    key,
    value,
    integration,
    accessToken,
  }: {
    key: string;
    value: string;
    integration: IIntegration;
    accessToken: string;
  }) => {
    let isSecretSet = false;
    let maxTries = 6;

    while (!isSecretSet && maxTries > 0) {
      // try to set secret
      try {
        await standardRequest.put(
          `${integration.app}/secrets/${key}?api-version=7.3`,
          {
            value,
          },
          {
            headers: {
              Authorization: `Bearer ${accessToken}`,
            },
          }
        );

        isSecretSet = true;

      } catch (err) {
        const error: any = err;
        if (error?.response?.data?.error?.innererror?.code === "ObjectIsDeletedButRecoverable") {
          await standardRequest.post(
            `${integration.app}/deletedsecrets/${key}/recover?api-version=7.3`, {},
            {
              headers: {
                Authorization: `Bearer ${accessToken}`,
              },
            }
          );
          await new Promise(resolve => setTimeout(resolve, 10000));
        } else {
          await new Promise(resolve => setTimeout(resolve, 10000));
          maxTries--;
        }
      }
    }
  }

  // Sync/push set secrets
  for await (const setSecret of setSecrets) {
    const { key, value } = setSecret;
    setSecretAzureKeyVault({
      key,
      value,
      integration,
      accessToken,
    });
  }

  for await (const deleteSecret of deleteSecrets) {
    const { key } = deleteSecret;
    await standardRequest.delete(`${integration.app}/secrets/${key}?api-version=7.3`, {
      headers: {
        "Authorization": `Bearer ${accessToken}`,
      },
    });
  }
};

/**
 * Sync/push [secrets] to AWS parameter store
 * @param {Object} obj
 * @param {IIntegration} obj.integration - integration details
 * @param {Object} obj.secrets - secrets to push to integration (object where keys are secret keys and values are secret values)
 * @param {String} obj.accessId - access id for AWS parameter store integration
 * @param {String} obj.accessToken - access token for AWS parameter store integration
 */
const syncSecretsAWSParameterStore = async ({
  integration,
  secrets,
  accessId,
  accessToken,
}: {
  integration: IIntegration;
  secrets: any;
  accessId: string | null;
  accessToken: string;
}) => {
  if (!accessId) return;

  AWS.config.update({
    region: integration.region,
    accessKeyId: accessId,
    secretAccessKey: accessToken,
  });

  const ssm = new AWS.SSM({
    apiVersion: "2014-11-06",
    region: integration.region,
  });

  const params = {
    Path: integration.path,
    Recursive: true,
    WithDecryption: true,
  };

  const parameterList = (await ssm.getParametersByPath(params).promise()).Parameters

  let awsParameterStoreSecretsObj: {
    [key: string]: any // TODO: fix type
  } = {};

  if (parameterList) {
    awsParameterStoreSecretsObj = parameterList.reduce((obj: any, secret: any) => ({
      ...obj,
      [secret.Name.split("/").pop()]: secret,
    }), {});
  }

  // Identify secrets to create
  Object.keys(secrets).map(async (key) => {
    if (!(key in awsParameterStoreSecretsObj)) {
      // case: secret does not exist in AWS parameter store
      // -> create secret
      await ssm.putParameter({
        Name: `${integration.path}${key}`,
        Type: "SecureString",
        Value: secrets[key],
        Overwrite: true,
      }).promise();
    } else {
      // case: secret exists in AWS parameter store

      if (awsParameterStoreSecretsObj[key].Value !== secrets[key]) {
        // case: secret value doesn't match one in AWS parameter store
        // -> update secret
        await ssm.putParameter({
          Name: `${integration.path}${key}`,
          Type: "SecureString",
          Value: secrets[key],
          Overwrite: true,
        }).promise();
      }
    }
  });

  // Identify secrets to delete
  Object.keys(awsParameterStoreSecretsObj).map(async (key) => {
    if (!(key in secrets)) {
      // case: 
      // -> delete secret
      await ssm.deleteParameter({
        Name: awsParameterStoreSecretsObj[key].Name,
      }).promise();
    }
  });

  AWS.config.update({
    region: undefined,
    accessKeyId: undefined,
    secretAccessKey: undefined,
  });
}

/**
 * Sync/push [secrets] to AWS secret manager
 * @param {Object} obj
 * @param {IIntegration} obj.integration - integration details
 * @param {Object} obj.secrets - secrets to push to integration (object where keys are secret keys and values are secret values)
 * @param {String} obj.accessId - access id for AWS secret manager integration
 * @param {String} obj.accessToken - access token for AWS secret manager integration
 */
const syncSecretsAWSSecretManager = async ({
  integration,
  secrets,
  accessId,
  accessToken,
}: {
  integration: IIntegration;
  secrets: any;
  accessId: string | null;
  accessToken: string;
}) => {
  let secretsManager;
  try {
    if (!accessId) return;

    AWS.config.update({
      region: integration.region,
      accessKeyId: accessId,
      secretAccessKey: accessToken,
    });

    secretsManager = new SecretsManagerClient({
      region: integration.region,
      credentials: {
        accessKeyId: accessId,
        secretAccessKey: accessToken,
      },
    });

    const awsSecretManagerSecret = await secretsManager.send(
      new GetSecretValueCommand({
        SecretId: integration.app,
      })
    );

    let awsSecretManagerSecretObj: { [key: string]: any } = {};

    if (awsSecretManagerSecret?.SecretString) {
      awsSecretManagerSecretObj = JSON.parse(awsSecretManagerSecret.SecretString);
    }

    if (!_.isEqual(awsSecretManagerSecretObj, secrets)) {
      await secretsManager.send(new UpdateSecretCommand({
        SecretId: integration.app,
        SecretString: JSON.stringify(secrets),
      }));
    }

    AWS.config.update({
      region: undefined,
      accessKeyId: undefined,
      secretAccessKey: undefined,
    });
  } catch (err) {
    if (err instanceof ResourceNotFoundException && secretsManager) {
      await secretsManager.send(new CreateSecretCommand({
        Name: integration.app,
        SecretString: JSON.stringify(secrets),
      }));
    }
    AWS.config.update({
      region: undefined,
      accessKeyId: undefined,
      secretAccessKey: undefined,
    });
  }
}

/**
 * Sync/push [secrets] to Heroku app named [integration.app]
 * @param {Object} obj
 * @param {IIntegration} obj.integration - integration details
 * @param {Object} obj.secrets - secrets to push to integration (object where keys are secret keys and values are secret values)
 * @param {String} obj.accessToken - access token for Heroku integration
 */
const syncSecretsHeroku = async ({
  integration,
  secrets,
  accessToken,
}: {
  integration: IIntegration;
  secrets: any;
  accessToken: string;
}) => {
  const herokuSecrets = (
    await standardRequest.get(
      `${INTEGRATION_HEROKU_API_URL}/apps/${integration.app}/config-vars`,
      {
        headers: {
          Accept: "application/vnd.heroku+json; version=3",
          Authorization: `Bearer ${accessToken}`,
          "Accept-Encoding": "application/json",
        },
      }
    )
  ).data;

  Object.keys(herokuSecrets).forEach((key) => {
    if (!(key in secrets)) {
      secrets[key] = null;
    }
  });

  await standardRequest.patch(
    `${INTEGRATION_HEROKU_API_URL}/apps/${integration.app}/config-vars`,
    secrets,
    {
      headers: {
        Accept: "application/vnd.heroku+json; version=3",
        Authorization: `Bearer ${accessToken}`,
        "Accept-Encoding": "application/json",
      },
    }
  );
};

/**
 * Sync/push [secrets] to Vercel project named [integration.app]
 * @param {Object} obj
 * @param {IIntegration} obj.integration - integration details
 * @param {Object} obj.secrets - secrets to push to integration (object where keys are secret keys and values are secret values)
 */
const syncSecretsVercel = async ({
  integration,
  integrationAuth,
  secrets,
  accessToken,
}: {
  integration: IIntegration;
  integrationAuth: IIntegrationAuth;
  secrets: any;
  accessToken: string;
}) => {
  interface VercelSecret {
    id?: string;
    type: string;
    key: string;
    value: string;
    target: string[];
    gitBranch?: string;
  }
  // Get all (decrypted) secrets back from Vercel in
  // decrypted format
  const params: { [key: string]: string } = {
    decrypt: "true",
    ...(integrationAuth?.teamId
      ? {
        teamId: integrationAuth.teamId,
      }
      : {}),
  };

  const vercelSecrets: VercelSecret[] = (await standardRequest.get(
    `${INTEGRATION_VERCEL_API_URL}/v9/projects/${integration.app}/env`,
    {
      params,
      headers: {
        Authorization: `Bearer ${accessToken}`,
        "Accept-Encoding": "application/json",
      },
    }
  ))
    .data
    .envs
    .filter((secret: VercelSecret) => {
      if (!secret.target.includes(integration.targetEnvironment)) {
        // case: secret does not have the same target environment
        return false;
      }

      if (integration.targetEnvironment === "preview" && integration.path && integration.path !== secret.gitBranch) {
        // case: secret on preview environment does not have same target git branch
        return false;
      }

      return true;
    });

  // return secret.target.includes(integration.targetEnvironment);

  const res: { [key: string]: VercelSecret } = {};

  for await (const vercelSecret of vercelSecrets) {
    if (vercelSecret.type === "encrypted") {
      // case: secret is encrypted -> need to decrypt
      const decryptedSecret = (await standardRequest.get(
        `${INTEGRATION_VERCEL_API_URL}/v9/projects/${integration.app}/env/${vercelSecret.id}`,
        {
          params,
          headers: {
            Authorization: `Bearer ${accessToken}`,
            "Accept-Encoding": "application/json",
          },
        }
      )).data;

      res[vercelSecret.key] = decryptedSecret;
    } else {
      res[vercelSecret.key] = vercelSecret;
    }
  }

  const updateSecrets: VercelSecret[] = [];
  const deleteSecrets: VercelSecret[] = [];
  const newSecrets: VercelSecret[] = [];

  // Identify secrets to create
  Object.keys(secrets).map((key) => {
    if (!(key in res)) {
      // case: secret has been created
      newSecrets.push({
        key: key,
        value: secrets[key],
        type: "encrypted",
        target: [integration.targetEnvironment],
        ...(integration.path ? {
          gitBranch: integration.path,
        } : {}),
      });
    }
  });

  // Identify secrets to update and delete
  Object.keys(res).map((key) => {
    if (key in secrets) {
      if (res[key].value !== secrets[key]) {
        // case: secret value has changed
        updateSecrets.push({
          id: res[key].id,
          key: key,
          value: secrets[key],
          type: res[key].type,
          target: res[key].target.includes(integration.targetEnvironment)
            ? [...res[key].target]
            : [...res[key].target, integration.targetEnvironment],
          ...(integration.path ? {
            gitBranch: integration.path,
          } : {}),
        });
      }
    } else {
      // case: secret has been deleted
      deleteSecrets.push({
        id: res[key].id,
        key: key,
        value: res[key].value,
        type: "encrypted", // value doesn't matter
        target: [integration.targetEnvironment],
        ...(integration.path ? {
          gitBranch: integration.path,
        } : {}),
      });
    }
  });

  // Sync/push new secrets
  if (newSecrets.length > 0) {
    await standardRequest.post(
      `${INTEGRATION_VERCEL_API_URL}/v10/projects/${integration.app}/env`,
      newSecrets,
      {
        params,
        headers: {
          Authorization: `Bearer ${accessToken}`,
          "Accept-Encoding": "application/json",
        },
      }
    );
  }

  for await (const secret of updateSecrets) {
    if (secret.type !== "sensitive") {
      const { id, ...updatedSecret } = secret;
      await standardRequest.patch(
        `${INTEGRATION_VERCEL_API_URL}/v9/projects/${integration.app}/env/${secret.id}`,
        updatedSecret,
        {
          params,
          headers: {
            Authorization: `Bearer ${accessToken}`,
            "Accept-Encoding": "application/json",
          },
        }
      );
    }
  }

  for await (const secret of deleteSecrets) {
    await standardRequest.delete(
      `${INTEGRATION_VERCEL_API_URL}/v9/projects/${integration.app}/env/${secret.id}`,
      {
        params,
        headers: {
          Authorization: `Bearer ${accessToken}`,
          "Accept-Encoding": "application/json",
        },
      }
    );
  }
};

/**
 * Sync/push [secrets] to Netlify site with id [integration.appId]
 * @param {Object} obj
 * @param {IIntegration} obj.integration - integration details
 * @param {IIntegrationAuth} obj.integrationAuth - integration auth details
 * @param {Object} obj.secrets - secrets to push to integration (object where keys are secret keys and values are secret values)
 * @param {Object} obj.accessToken - access token for Netlify integration
 */
const syncSecretsNetlify = async ({
  integration,
  integrationAuth,
  secrets,
  accessToken,
}: {
  integration: IIntegration;
  integrationAuth: IIntegrationAuth;
  secrets: any;
  accessToken: string;
}) => {
  interface NetlifyValue {
    id?: string;
    context: string; // 'dev' | 'branch-deploy' | 'deploy-preview' | 'production',
    value: string;
  }

  interface NetlifySecret {
    key: string;
    values: NetlifyValue[];
  }

  interface NetlifySecretsRes {
    [index: string]: NetlifySecret;
  }

  const getParams = new URLSearchParams({
    context_name: "all", // integration.context or all
    site_id: integration.appId,
  });

  const res = (
    await standardRequest.get(
      `${INTEGRATION_NETLIFY_API_URL}/api/v1/accounts/${integrationAuth.accountId}/env`,
      {
        params: getParams,
        headers: {
          Authorization: `Bearer ${accessToken}`,
          "Accept-Encoding": "application/json",
        },
      }
    )
  ).data.reduce(
    (obj: any, secret: any) => ({
      ...obj,
      [secret.key]: secret,
    }),
    {}
  );

  const newSecrets: NetlifySecret[] = []; // createEnvVars
  const deleteSecrets: string[] = []; // deleteEnvVar
  const deleteSecretValues: NetlifySecret[] = []; // deleteEnvVarValue
  const updateSecrets: NetlifySecret[] = []; // setEnvVarValue

  // identify secrets to create and update
  Object.keys(secrets).map((key) => {
    if (!(key in res)) {
      // case: Infisical secret does not exist in Netlify -> create secret
      newSecrets.push({
        key,
        values: [
          {
            value: secrets[key],
            context: integration.targetEnvironment,
          },
        ],
      });
    } else {
      // case: Infisical secret exists in Netlify
      const contexts = res[key].values.reduce(
        (obj: any, value: NetlifyValue) => ({
          ...obj,
          [value.context]: value,
        }),
        {}
      );

      if (integration.targetEnvironment in contexts) {
        // case: Netlify secret value exists in integration context
        if (secrets[key] !== contexts[integration.targetEnvironment].value) {
          // case: Infisical and Netlify secret values are different
          // -> update Netlify secret context and value
          updateSecrets.push({
            key,
            values: [
              {
                context: integration.targetEnvironment,
                value: secrets[key],
              },
            ],
          });
        }
      } else {
        // case: Netlify secret value does not exist in integration context
        // -> add the new Netlify secret context and value
        updateSecrets.push({
          key,
          values: [
            {
              context: integration.targetEnvironment,
              value: secrets[key],
            },
          ],
        });
      }
    }
  });

  // identify secrets to delete
  // TODO: revise (patch case where 1 context was deleted but others still there
  Object.keys(res).map((key) => {
    // loop through each key's context
    if (!(key in secrets)) {
      // case: Netlify secret does not exist in Infisical

      const numberOfValues = res[key].values.length;

      res[key].values.forEach((value: NetlifyValue) => {
        if (value.context === integration.targetEnvironment) {
          if (numberOfValues <= 1) {
            // case: Netlify secret value has less than 1 context -> delete secret
            deleteSecrets.push(key);
          } else {
            // case: Netlify secret value has more than 1 context -> delete secret value context
            deleteSecretValues.push({
              key,
              values: [
                {
                  id: value.id,
                  context: integration.targetEnvironment,
                  value: value.value,
                },
              ],
            });
          }
        }
      });
    }
  });

  const syncParams = new URLSearchParams({
    site_id: integration.appId,
  });

  if (newSecrets.length > 0) {
    await standardRequest.post(
      `${INTEGRATION_NETLIFY_API_URL}/api/v1/accounts/${integrationAuth.accountId}/env`,
      newSecrets,
      {
        params: syncParams,
        headers: {
          Authorization: `Bearer ${accessToken}`,
          "Accept-Encoding": "application/json",
        },
      }
    );
  }

  if (updateSecrets.length > 0) {
    updateSecrets.forEach(async (secret: NetlifySecret) => {
      await standardRequest.patch(
        `${INTEGRATION_NETLIFY_API_URL}/api/v1/accounts/${integrationAuth.accountId}/env/${secret.key}`,
        {
          context: secret.values[0].context,
          value: secret.values[0].value,
        },
        {
          params: syncParams,
          headers: {
            Authorization: `Bearer ${accessToken}`,
            "Accept-Encoding": "application/json",
          },
        }
      );
    });
  }

  if (deleteSecrets.length > 0) {
    deleteSecrets.forEach(async (key: string) => {
      await standardRequest.delete(
        `${INTEGRATION_NETLIFY_API_URL}/api/v1/accounts/${integrationAuth.accountId}/env/${key}`,
        {
          params: syncParams,
          headers: {
            Authorization: `Bearer ${accessToken}`,
            "Accept-Encoding": "application/json",
          },
        }
      );
    });
  }

  if (deleteSecretValues.length > 0) {
    deleteSecretValues.forEach(async (secret: NetlifySecret) => {
      await standardRequest.delete(
        `${INTEGRATION_NETLIFY_API_URL}/api/v1/accounts/${integrationAuth.accountId}/env/${secret.key}/value/${secret.values[0].id}`,
        {
          params: syncParams,
          headers: {
            Authorization: `Bearer ${accessToken}`,
            "Accept-Encoding": "application/json",
          },
        }
      );
    });
  }
};

/**
 * Sync/push [secrets] to GitHub repo with name [integration.app]
 * @param {Object} obj
 * @param {IIntegration} obj.integration - integration details
 * @param {IIntegrationAuth} obj.integrationAuth - integration auth details
 * @param {Object} obj.secrets - secrets to push to integration (object where keys are secret keys and values are secret values)
 * @param {String} obj.accessToken - access token for GitHub integration
 */
const syncSecretsGitHub = async ({
  integration,
  secrets,
  accessToken,
}: {
  integration: IIntegration;
  secrets: any;
  accessToken: string;
}) => {
  interface GitHubRepoKey {
    key_id: string;
    key: string;
  }

  interface GitHubSecret {
    name: string;
    created_at: string;
    updated_at: string;
  }

  interface GitHubSecretRes {
    [index: string]: GitHubSecret;
  }

  const deleteSecrets: GitHubSecret[] = [];

  const octokit = new Octokit({
    auth: accessToken,
  });

  // const user = (await octokit.request('GET /user', {})).data;
  const repoPublicKey: GitHubRepoKey = (
    await octokit.request(
      "GET /repos/{owner}/{repo}/actions/secrets/public-key",
      {
        owner: integration.owner,
        repo: integration.app,
      }
    )
  ).data;

  // Get local copy of decrypted secrets. We cannot decrypt them as we dont have access to GH private key
  const encryptedSecrets: GitHubSecretRes = (
    await octokit.request("GET /repos/{owner}/{repo}/actions/secrets", {
      owner: integration.owner,
      repo: integration.app,
    })
  ).data.secrets.reduce(
    (obj: any, secret: any) => ({
      ...obj,
      [secret.name]: secret,
    }),
    {}
  );

  Object.keys(encryptedSecrets).map(async (key) => {
    if (!(key in secrets)) {
      await octokit.request(
        "DELETE /repos/{owner}/{repo}/actions/secrets/{secret_name}",
        {
          owner: integration.owner,
          repo: integration.app,
          secret_name: key,
        }
      );
    }
  });

  Object.keys(secrets).map((key) => {
    // let encryptedSecret;
    sodium.ready.then(async () => {
      // convert secret & base64 key to Uint8Array.
      const binkey = sodium.from_base64(
        repoPublicKey.key,
        sodium.base64_variants.ORIGINAL
      );
      const binsec = sodium.from_string(secrets[key]);

      // encrypt secret using libsodium
      const encBytes = sodium.crypto_box_seal(binsec, binkey);

      // convert encrypted Uint8Array to base64
      const encryptedSecret = sodium.to_base64(
        encBytes,
        sodium.base64_variants.ORIGINAL
      );

      await octokit.request(
        "PUT /repos/{owner}/{repo}/actions/secrets/{secret_name}",
        {
          owner: integration.owner,
          repo: integration.app,
          secret_name: key,
          encrypted_value: encryptedSecret,
          key_id: repoPublicKey.key_id,
        }
      );
    });
  });
};

/**
 * Sync/push [secrets] to Render service with id [integration.appId]
 * @param {Object} obj
 * @param {IIntegration} obj.integration - integration details
 * @param {Object} obj.secrets - secrets to push to integration (object where keys are secret keys and values are secret values)
 * @param {String} obj.accessToken - access token for Render integration
 */
const syncSecretsRender = async ({
  integration,
  secrets,
  accessToken,
}: {
  integration: IIntegration;
  secrets: any;
  accessToken: string;
}) => {
  await standardRequest.put(
    `${INTEGRATION_RENDER_API_URL}/v1/services/${integration.appId}/env-vars`,
    Object.keys(secrets).map((key) => ({
      key,
      value: secrets[key],
    })),
    {
      headers: {
        Authorization: `Bearer ${accessToken}`,
        "Accept-Encoding": "application/json",
      },
    }
  );
};

/**
 * Sync/push [secrets] to Laravel Forge sites with id [integration.appId]
 * @param {Object} obj
 * @param {IIntegration} obj.integration - integration details
 * @param {Object} obj.secrets - secrets to push to integration (object where keys are secret keys and values are secret values)
 * @param {String} obj.accessToken - access token for Laravel Forge integration
 */
const syncSecretsLaravelForge = async ({
  integration,
  secrets,
  accessId,
  accessToken,
}: {
  integration: IIntegration;
  secrets: any;
  accessId: string | null;
  accessToken: string;
}) => {

  function transformObjectToString(obj: any) {
    let result = "";
    for (const key in obj) {
      result += `${key}=${obj[key]}\n`;
    }
    return result;
  }
  
  await standardRequest.put(
    `${INTEGRATION_LARAVELFORGE_API_URL}/api/v1/servers/${accessId}/sites/${integration.appId}/env`,
    {
      content: transformObjectToString(secrets),
    },
    {
      headers: {
        Authorization: `Bearer ${accessToken}`,
        Accept: "application/json",
        "Content-Type": "application/json",
      },
    }
  );
};

/**
 * Sync/push [secrets] to Railway project with id [integration.appId]
 * @param {Object} obj
 * @param {IIntegration} obj.integration - integration details
 * @param {Object} obj.secrets - secrets to push to integration (object where keys are secret keys and values are secret values)
 * @param {String} obj.accessToken - access token for Railway integration
 */
const syncSecretsRailway = async ({
  integration,
  secrets,
  accessToken,
}: {
  integration: IIntegration;
  secrets: any;
  accessToken: string;
}) => {
  const query = `
    mutation UpsertVariables($input: VariableCollectionUpsertInput!) {
      variableCollectionUpsert(input: $input)
    }
  `;

  const input = {
    projectId: integration.appId,
    environmentId: integration.targetEnvironmentId,
    ...(integration.targetServiceId ? { serviceId: integration.targetServiceId } : {}),
    replace: true,
    variables: secrets,
  };

  await standardRequest.post(INTEGRATION_RAILWAY_API_URL, {
    query,
    variables: {
      input,
    },
  }, {
    headers: {
      "Authorization": `Bearer ${accessToken}`,
      "Content-Type": "application/json",
      "Accept-Encoding": "application/json",
    },
  });
}

/**
 * Sync/push [secrets] to Fly.io app
 * @param {Object} obj
 * @param {IIntegration} obj.integration - integration details
 * @param {Object} obj.secrets - secrets to push to integration (object where keys are secret keys and values are secret values)
 * @param {String} obj.accessToken - access token for Render integration
 */
const syncSecretsFlyio = async ({
  integration,
  secrets,
  accessToken,
}: {
  integration: IIntegration;
  secrets: any;
  accessToken: string;
}) => {
  // set secrets
  const SetSecrets = `
    mutation($input: SetSecretsInput!) {
      setSecrets(input: $input) {
        release {
          id
          version
          reason
          description
          user {
            id
            email
            name
          }
          evaluationId
          createdAt
        }
      }
    }
  `;

  await standardRequest.post(INTEGRATION_FLYIO_API_URL, {
    query: SetSecrets,
    variables: {
      input: {
        appId: integration.app,
        secrets: Object.entries(secrets).map(([key, value]) => ({
          key,
          value,
        })),
      },
    },
  }, {
    headers: {
      Authorization: "Bearer " + accessToken,
      "Accept-Encoding": "application/json",
    },
  });

  // get secrets
  interface FlyioSecret {
    name: string;
    digest: string;
    createdAt: string;
  }

  const GetSecrets = `query ($appName: String!) {
      app(name: $appName) {
          secrets {
              name
              digest
              createdAt
          }
      }
  }`;

  const getSecretsRes = (await standardRequest.post(INTEGRATION_FLYIO_API_URL, {
    query: GetSecrets,
    variables: {
      appName: integration.app,
    },
  }, {
    headers: {
      Authorization: "Bearer " + accessToken,
      "Content-Type": "application/json",
      "Accept-Encoding": "application/json",
    },
  })).data.data.app.secrets;

  const deleteSecretsKeys = getSecretsRes
    .filter((secret: FlyioSecret) => !(secret.name in secrets))
    .map((secret: FlyioSecret) => secret.name);

  // unset (delete) secrets
  const DeleteSecrets = `mutation($input: UnsetSecretsInput!) {
      unsetSecrets(input: $input) {
          release {
              id
              version
              reason
              description
              user {
                  id
                  email
                  name
              }
              evaluationId
              createdAt
          }
      }
  }`;

  await standardRequest.post(INTEGRATION_FLYIO_API_URL, {
    query: DeleteSecrets,
    variables: {
      input: {
        appId: integration.app,
        keys: deleteSecretsKeys,
      },
    },
  }, {
    headers: {
      Authorization: "Bearer " + accessToken,
      "Content-Type": "application/json",
      "Accept-Encoding": "application/json",
    },
  });
};

/**
 * Sync/push [secrets] to CircleCI project
 * @param {Object} obj
 * @param {IIntegration} obj.integration - integration details
 * @param {Object} obj.secrets - secrets to push to integration (object where keys are secret keys and values are secret values)
 * @param {String} obj.accessToken - access token for CircleCI integration
 */
const syncSecretsCircleCI = async ({
  integration,
  secrets,
  accessToken,
}: {
  integration: IIntegration;
  secrets: any;
  accessToken: string;
}) => {
  const circleciOrganizationDetail = (
    await standardRequest.get(`${INTEGRATION_CIRCLECI_API_URL}/v2/me/collaborations`, {
      headers: {
        "Circle-Token": accessToken,
        "Accept-Encoding": "application/json",
      },
    })
  ).data[0];

  const { slug } = circleciOrganizationDetail;

  // sync secrets to CircleCI
  Object.keys(secrets).forEach(
    async (key) =>
      await standardRequest.post(
        `${INTEGRATION_CIRCLECI_API_URL}/v2/project/${slug}/${integration.app}/envvar`,
        {
          name: key,
          value: secrets[key],
        },
        {
          headers: {
            "Circle-Token": accessToken,
            "Content-Type": "application/json",
          },
        }
      )
  );

  // get secrets from CircleCI
  const getSecretsRes = (
    await standardRequest.get(
      `${INTEGRATION_CIRCLECI_API_URL}/v2/project/${slug}/${integration.app}/envvar`,
      {
        headers: {
          "Circle-Token": accessToken,
          "Accept-Encoding": "application/json",
        },
      }
    )
  ).data?.items;

  // delete secrets from CircleCI
  getSecretsRes.forEach(async (sec: any) => {
    if (!(sec.name in secrets)) {
      await standardRequest.delete(
        `${INTEGRATION_CIRCLECI_API_URL}/v2/project/${slug}/${integration.app}/envvar/${sec.name}`,
        {
          headers: {
            "Circle-Token": accessToken,
            "Content-Type": "application/json",
          },
        }
      );
    }
  });
};

/**
 * Sync/push [secrets] to TravisCI project 
 * @param {Object} obj
 * @param {IIntegration} obj.integration - integration details
 * @param {Object} obj.secrets - secrets to push to integration (object where keys are secret keys and values are secret values)
 * @param {String} obj.accessToken - access token for TravisCI integration
 */
const syncSecretsTravisCI = async ({
  integration,
  secrets,
  accessToken,
}: {
  integration: IIntegration;
  secrets: any;
  accessToken: string;
}) => {
  // get secrets from travis-ci  
  const getSecretsRes = (
    await standardRequest.get(
      `${INTEGRATION_TRAVISCI_API_URL}/settings/env_vars?repository_id=${integration.appId}`,
      {
        headers: {
          "Authorization": `token ${accessToken}`,
          "Accept-Encoding": "application/json",
        },
      }
    )
  )
    .data
    ?.env_vars
    .reduce((obj: any, secret: any) => ({
      ...obj,
      [secret.name]: secret,
    }), {});

  // add secrets
  for await (const key of Object.keys(secrets)) {
    if (!(key in getSecretsRes)) {
      // case: secret does not exist in travis ci
      // -> add secret
      await standardRequest.post(
        `${INTEGRATION_TRAVISCI_API_URL}/settings/env_vars?repository_id=${integration.appId}`,
        {
          env_var: {
            name: key,
            value: secrets[key],
          },
        },
        {
          headers: {
            "Authorization": `token ${accessToken}`,
            "Content-Type": "application/json",
            "Accept-Encoding": "application/json",
          },
        }
      );
    } else {
      // case: secret exists in travis ci
      // -> update/set secret
      await standardRequest.patch(
        `${INTEGRATION_TRAVISCI_API_URL}/settings/env_vars/${getSecretsRes[key].id}?repository_id=${getSecretsRes[key].repository_id}`,
        {
          env_var: {
            name: key,
            value: secrets[key],
          },
        },
        {
          headers: {
            "Authorization": `token ${accessToken}`,
            "Content-Type": "application/json",
            "Accept-Encoding": "application/json",
          },
        }
      );
    }
  }

  for await (const key of Object.keys(getSecretsRes)) {
    if (!(key in secrets)) {
      // delete secret
      await standardRequest.delete(
        `${INTEGRATION_TRAVISCI_API_URL}/settings/env_vars/${getSecretsRes[key].id}?repository_id=${getSecretsRes[key].repository_id}`,
        {
          headers: {
            "Authorization": `token ${accessToken}`,
            "Content-Type": "application/json",
            "Accept-Encoding": "application/json",
          },
        }
      );
    }
  }
}

/**
 * Sync/push [secrets] to GitLab repo with name [integration.app]
 * @param {Object} obj
 * @param {IIntegration} obj.integration - integration details
 * @param {IIntegrationAuth} obj.integrationAuth - integration auth details
 * @param {Object} obj.secrets - secrets to push to integration (object where keys are secret keys and values are secret values)
 * @param {String} obj.accessToken - access token for GitLab integration
 */
const syncSecretsGitLab = async ({
  integration,
  secrets,
  accessToken,
}: {
  integration: IIntegration;
  secrets: any;
  accessToken: string;
}) => {
  interface GitLabSecret {
    key: string;
    value: string;
    environment_scope: string;
  }

  const getAllEnvVariables = async (integrationAppId: string, accessToken: string) => {
    const gitLabApiUrl = `${INTEGRATION_GITLAB_API_URL}/v4/projects/${integrationAppId}/variables`;
    const headers = {
      "Authorization": `Bearer ${accessToken}`,
      "Accept-Encoding": "application/json",
    };

    let allEnvVariables: GitLabSecret[] = [];
    let url: string | null = `${gitLabApiUrl}?per_page=100`;

    while (url) {
      const response: any = await standardRequest.get(url, { headers });
      allEnvVariables = [...allEnvVariables, ...response.data];

      const linkHeader = response.headers.link;
      const nextLink = linkHeader?.split(",").find((part: string) => part.includes('rel="next"'));

      if (nextLink) {
        url = nextLink.trim().split(";")[0].slice(1, -1);
      } else {
        url = null;
      }
    }

    return allEnvVariables;
  };

  const allEnvVariables = await getAllEnvVariables(integration?.appId, accessToken);
  const getSecretsRes: GitLabSecret[] = allEnvVariables.filter((secret: GitLabSecret) =>
    secret.environment_scope === integration.targetEnvironment
  );

  for await (const key of Object.keys(secrets)) {
    const existingSecret = getSecretsRes.find((s: any) => s.key == key);
    if (!existingSecret) {
      await standardRequest.post(
        `${INTEGRATION_GITLAB_API_URL}/v4/projects/${integration?.appId}/variables`,
        {
          key: key,
          value: secrets[key],
          protected: false,
          masked: false,
          raw: false,
          environment_scope: integration.targetEnvironment,
        },
        {
          headers: {
            "Authorization": `Bearer ${accessToken}`,
            "Content-Type": "application/json",
            "Accept-Encoding": "application/json",
          },
        }
      )
    } else {
      // update secret 
      if (secrets[key] !== existingSecret.value) {
        await standardRequest.put(
          `${INTEGRATION_GITLAB_API_URL}/v4/projects/${integration?.appId}/variables/${existingSecret.key}?filter[environment_scope]=${integration.targetEnvironment}`,
          {
            ...existingSecret,
            value: secrets[existingSecret.key],
          },
          {
            headers: {
              "Authorization": `Bearer ${accessToken}`,
              "Content-Type": "application/json",
              "Accept-Encoding": "application/json",
            },
          }
        );
      }
    }
  }

  // delete secrets 
  for await (const sec of getSecretsRes) {
    if (!(sec.key in secrets)) {
      await standardRequest.delete(
        `${INTEGRATION_GITLAB_API_URL}/v4/projects/${integration?.appId}/variables/${sec.key}?filter[environment_scope]=${integration.targetEnvironment}`,
        {
          headers: {
            "Authorization": `Bearer ${accessToken}`,
          },
        }
      );
    }
  }
}

/**
 * Sync/push [secrets] to Supabase with name [integration.app]
 * @param {Object} obj
 * @param {IIntegration} obj.integration - integration details
 * @param {IIntegrationAuth} obj.integrationAuth - integration auth details
 * @param {Object} obj.secrets - secrets to push to integration (object where keys are secret keys and values are secret values)
 * @param {String} obj.accessToken - access token for Supabase integration
 */
const syncSecretsSupabase = async ({
  integration,
  secrets,
  accessToken,
}: {
  integration: IIntegration;
  secrets: any;
  accessToken: string;
}) => {
  const { data: getSecretsRes } = await standardRequest.get(
    `${INTEGRATION_SUPABASE_API_URL}/v1/projects/${integration.appId}/secrets`,
    {
      headers: {
        Authorization: `Bearer ${accessToken}`,
        "Accept-Encoding": "application/json",
      },
    }
  );

  // convert the secrets to [{}] format
  const modifiedFormatForSecretInjection = Object.keys(secrets).map(
    (key) => {
      return {
        name: key,
        value: secrets[key],
      };
    }
  );

  await standardRequest.post(
    `${INTEGRATION_SUPABASE_API_URL}/v1/projects/${integration.appId}/secrets`,
    modifiedFormatForSecretInjection,
    {
      headers: {
        Authorization: `Bearer ${accessToken}`,
        "Accept-Encoding": "application/json",
      },
    }
  );

  const secretsToDelete: any = [];
  getSecretsRes?.forEach((secretObj: any) => {
    if (!(secretObj.name in secrets)) {
      secretsToDelete.push(secretObj.name);
    }
  });

  await standardRequest.delete(
    `${INTEGRATION_SUPABASE_API_URL}/v1/projects/${integration.appId}/secrets`,
    {
      headers: {
        Authorization: `Bearer ${accessToken}`,
        "Content-Type": "application/json",
        "Accept-Encoding": "application/json",
      },
      data: secretsToDelete,
    }
  );
};


/**
 * Sync/push [secrets] to Checkly app
 * @param {Object} obj
 * @param {IIntegration} obj.integration - integration details
 * @param {Object} obj.secrets - secrets to push to integration (object where keys are secret keys and values are secret values)
 * @param {String} obj.accessToken - access token for Checkly integration
 */
const syncSecretsCheckly = async ({
  integration,
  secrets,
  accessToken,
}: {
  integration: IIntegration;
  secrets: any;
  accessToken: string;
}) => {
  // get secrets from travis-ci  
  const getSecretsRes = (
    await standardRequest.get(
      `${INTEGRATION_CHECKLY_API_URL}/v1/variables`,
      {
        headers: {
          "Authorization": `Bearer ${accessToken}`,
          "Accept-Encoding": "application/json",
          "X-Checkly-Account": integration.appId,
        },
      }
    )
  )
    .data
    .reduce((obj: any, secret: any) => ({
      ...obj,
      [secret.key]: secret.value,
    }), {});

  // add secrets
  for await (const key of Object.keys(secrets)) {
    if (!(key in getSecretsRes)) {
      // case: secret does not exist in checkly
      // -> add secret

      await standardRequest.post(
        `${INTEGRATION_CHECKLY_API_URL}/v1/variables`,
        {
          key,
          value: secrets[key],
        },
        {
          headers: {
            "Authorization": `Bearer ${accessToken}`,
            "Accept": "application/json",
            "Content-Type": "application/json",
            "X-Checkly-Account": integration.appId,
          },
        }
      );
    } else {
      // case: secret exists in checkly
      // -> update/set secret

      if (secrets[key] !== getSecretsRes[key]) {
        await standardRequest.put(
          `${INTEGRATION_CHECKLY_API_URL}/v1/variables/${key}`,
          {
            value: secrets[key],
          },
          {
            headers: {
              "Authorization": `Bearer ${accessToken}`,
              "Content-Type": "application/json",
              "Accept": "application/json",
              "X-Checkly-Account": integration.appId,
            },
          }
        );
      }
    }
  }

  for await (const key of Object.keys(getSecretsRes)) {
    if (!(key in secrets)) {
      // delete secret
      await standardRequest.delete(
        `${INTEGRATION_CHECKLY_API_URL}/v1/variables/${key}`,
        {
          headers: {
            "Authorization": `Bearer ${accessToken}`,
            "Accept": "application/json",
            "X-Checkly-Account": integration.appId,
          },
        }
      );
    }
  }
};

/**
 * Sync/push [secrets] to HashiCorp Vault path
 * @param {Object} obj
 * @param {IIntegration} obj.integration - integration details
 * @param {Object} obj.secrets - secrets to push to integration (object where keys are secret keys and values are secret values)
 * @param {String} obj.accessToken - access token for HashiCorp Vault integration
 */
const syncSecretsHashiCorpVault = async ({
  integration,
  integrationAuth,
  secrets,
  accessId,
  accessToken,
}: {
  integration: IIntegration;
  integrationAuth: IIntegrationAuth;
  secrets: any;
  accessId: string | null;
  accessToken: string;
}) => {
  if (!accessId) return;

  interface LoginAppRoleRes {
    auth: {
      client_token: string;
    }
  }

  // get Vault client token (could be optimized)
  const { data }: { data: LoginAppRoleRes } = await standardRequest.post(
    `${integrationAuth.url}/v1/auth/approle/login`,
    {
      "role_id": accessId,
      "secret_id": accessToken,
    },
    {
      headers: {
        "X-Vault-Namespace": integrationAuth.namespace,
      },
    }
  );

  const clientToken = data.auth.client_token;

  await standardRequest.post(
    `${integrationAuth.url}/v1/${integration.app}/data/${integration.path}`,
    {
      data: secrets,
    },
    {
      headers: {
        "Authorization": `Bearer ${accessToken}`,
        "Accept": "application/json",
        "Content-Type": "application/json",
        "X-Vault-Token": clientToken,
        "X-Vault-Namespace": integrationAuth.namespace,
      },
    }
  );
};

/**
 * Sync/push [secrets] to Cloudflare Pages project with name [integration.app]
 * @param {Object} obj
 * @param {IIntegration} obj.integration - integration details
 * @param {Object} obj.secrets - secrets to push to integration (object where keys are secret keys and values are secret values)
 * @param {String} obj.accessToken - API token for Cloudflare
 */
const syncSecretsCloudflarePages = async ({
  integration,
  secrets,
  accessId,
  accessToken,
}: {
  integration: IIntegration;
  secrets: any;
  accessId: string | null;
  accessToken: string;
}) => {

  // get secrets from cloudflare pages
  const getSecretsRes = (
    await standardRequest.get(
      `${INTEGRATION_CLOUDFLARE_PAGES_API_URL}/client/v4/accounts/${accessId}/pages/projects/${integration.app}`,
      {
        headers: {
          Authorization: `Bearer ${accessToken}`,
          "Accept": "application/json",
        },
      }
    )
  )
  .data.result['deployment_configs'][integration.targetEnvironment]['env_vars'];

  // copy the secrets object, so we can set deleted keys to null
  const secretsObj: any = { ...secrets };

  for (const [key, val] of Object.entries(secretsObj)) {
    secretsObj[key] = { type: "secret_text", value: val };
  }

  if (getSecretsRes) {
    for await (const key of Object.keys(getSecretsRes)) {
      if (!(key in secrets)) {
        // case: secret does not exist in infisical
        // -> delete secret from cloudflare pages
        secretsObj[key] = null;
      }
    }
  }

  const data = {
    "deployment_configs": {
      [integration.targetEnvironment]: {
        "env_vars": secretsObj
      }
    }
  };

  await standardRequest.patch(
    `${INTEGRATION_CLOUDFLARE_PAGES_API_URL}/client/v4/accounts/${accessId}/pages/projects/${integration.app}`,
    data,
    {
      headers: {
        Authorization: `Bearer ${accessToken}`,
        "Accept": "application/json",
      },
    }
  );
}

/**
<<<<<<< HEAD
 * Sync/push [secrets] to Windmil with name [integration.app]
 * @param {Object} obj
 * @param {IIntegration} obj.integration - integration details
 * @param {IIntegrationAuth} obj.integrationAuth - integration auth details
 * @param {Object} obj.secrets - secrets to push to integration (object where keys are secret keys and values are secret values)
 * @param {String} obj.accessToken - access token for windmill integration
 * @param {Object} obj.secretComments - secret comments to push to integration (object where keys are secret keys and values are comment values)
 */
const syncSecretsWindmill = async ({
  integration,
  secrets,
  accessToken,
  secretComments
=======
 * Sync/push [secrets] to Codefresh with name [integration.app]
 * @param {Object} obj
 * @param {IIntegration} obj.integration - integration details
 * @param {Object} obj.secrets - secrets to push to integration (object where keys are secret keys and values are secret values)
 * @param {String} obj.accessToken - access token for Codefresh integration
 */
const syncSecretsCodefresh = async ({
  integration,
  secrets,
  accessToken,
>>>>>>> df256577
}: {
  integration: IIntegration;
  secrets: any;
  accessToken: string;
<<<<<<< HEAD
  secretComments: any;
}) => {
  interface WindmillSecret {
    path: string;
    value: string;
    is_secret: boolean;
    description?: string;
  }

  // get secrets stored in windmill workspace
  const { data: getSecretsRes } = await standardRequest.get(
    `${INTEGRATION_WINDMILL_API_URL}/w/${integration.app}/variables/list`,
    {
      headers: {
          Authorization: `Bearer ${accessToken}`,
          "Accept-Encoding": "application/json",
      },
    }
  );

  // convert secret results to [key] format
  const secretsResList = getSecretsRes.map((secretObj: any) => (secretObj.path));
    
  // convert the secrets to [{}] format
  const modifiedFormatForCreateSecretInjection: WindmillSecret[] = [];
  const modifiedFormatForUpdateSecretInjection: WindmillSecret[] = [];
  
  Object.keys(secrets).forEach(
    (key) => {
        const pattern = new RegExp('^([a-zA-Z0-9])\/([a-zA-Z-0-9])+\/([a-zA-Z0-9])+')
        if((key.startsWith("u/") || key.startsWith("f/")) && pattern.test(key)) {
          if(secretsResList.includes(key)) {
            modifiedFormatForUpdateSecretInjection.push({
              path: key,
              value: secrets[key],
              is_secret: true,
              description: secretComments[key] || ""
            });
          } else {
            modifiedFormatForCreateSecretInjection.push({
              path: key,
              value: secrets[key],
              is_secret: true,
              description: secretComments[key] || ""
            });
          }
      };
    }
  );

  // create new secrets in windmill workspace
  modifiedFormatForCreateSecretInjection.forEach(async (secretObj: any) => {
    await standardRequest.post(
      `${INTEGRATION_WINDMILL_API_URL}/w/${integration.app}/variables/create`,
      secretObj,
      {
        headers: {
            Authorization: `Bearer ${accessToken}`,
            "Accept-Encoding": "application/json",
        },
      }
    );
  })

  // update old secrets already present in windmill workspace
  modifiedFormatForUpdateSecretInjection.forEach(async (secretObj: any) => {
    await standardRequest.post(
      `${INTEGRATION_WINDMILL_API_URL}/w/${integration.app}/variables/update/${secretObj.path}`,
      secretObj,
      {
        headers: {
            Authorization: `Bearer ${accessToken}`,
            "Accept-Encoding": "application/json",
        },
      }
    )
  })

  // create list of secrets to delete
  const secretsToDelete: string[] = [];
  secretsResList.forEach((secret: string) => {
    if(!(secret in secrets)) {
      secretsToDelete.push(secret);
    }
  })

  // delete all secrets from secretsToDelete List
  secretsToDelete.forEach(async (secret: string) => {
    await standardRequest.delete(
      `${INTEGRATION_WINDMILL_API_URL}/w/${integration.app}/variables/delete/${secret}`,
      {
        headers: {
          Authorization: `Bearer ${accessToken}`,
          "Content-Type": "application/json",
          "Accept-Encoding": "application/json",
        }
      }
    );
  });
=======
}) => {
  await standardRequest.patch(
    `${INTEGRATION_CODEFRESH_API_URL}/projects/${integration.appId}`,
    {
      variables: Object.keys(secrets).map((key) => ({
        key,
        value: secrets[key]
      }))
    },
    {
      headers: {
        Authorization: `Bearer ${accessToken}`,
        "Accept": "application/json",
      },
    }
  ); 
>>>>>>> df256577
};

export { syncSecrets };<|MERGE_RESOLUTION|>--- conflicted
+++ resolved
@@ -42,13 +42,10 @@
   INTEGRATION_TRAVISCI_API_URL,
   INTEGRATION_VERCEL,
   INTEGRATION_VERCEL_API_URL,
-<<<<<<< HEAD
+  INTEGRATION_CODEFRESH,
+  INTEGRATION_CODEFRESH_API_URL,
   INTEGRATION_WINDMILL,
   INTEGRATION_WINDMILL_API_URL,
-=======
-  INTEGRATION_CODEFRESH,
-  INTEGRATION_CODEFRESH_API_URL
->>>>>>> df256577
 } from "../variables";
 import { standardRequest } from "../config/request";
 
@@ -1991,8 +1988,40 @@
 }
 
 /**
-<<<<<<< HEAD
- * Sync/push [secrets] to Windmil with name [integration.app]
+ * Sync/push [secrets] to Codefresh with name [integration.app]
+ * @param {Object} obj
+ * @param {IIntegration} obj.integration - integration details
+ * @param {Object} obj.secrets - secrets to push to integration (object where keys are secret keys and values are secret values)
+ * @param {String} obj.accessToken - access token for Codefresh integration
+ */
+const syncSecretsCodefresh = async ({
+  integration,
+  secrets,
+  accessToken,
+}: {
+  integration: IIntegration;
+  secrets: any;
+  accessToken: string;
+}) => {
+  await standardRequest.patch(
+    `${INTEGRATION_CODEFRESH_API_URL}/projects/${integration.appId}`,
+    {
+      variables: Object.keys(secrets).map((key) => ({
+        key,
+        value: secrets[key]
+      }))
+    },
+    {
+      headers: {
+        Authorization: `Bearer ${accessToken}`,
+        "Accept": "application/json",
+      },
+    }
+  ); 
+};
+
+/**
+ * Sync/push [secrets] to Windmill with name [integration.app]
  * @param {Object} obj
  * @param {IIntegration} obj.integration - integration details
  * @param {IIntegrationAuth} obj.integrationAuth - integration auth details
@@ -2005,23 +2034,10 @@
   secrets,
   accessToken,
   secretComments
-=======
- * Sync/push [secrets] to Codefresh with name [integration.app]
- * @param {Object} obj
- * @param {IIntegration} obj.integration - integration details
- * @param {Object} obj.secrets - secrets to push to integration (object where keys are secret keys and values are secret values)
- * @param {String} obj.accessToken - access token for Codefresh integration
- */
-const syncSecretsCodefresh = async ({
-  integration,
-  secrets,
-  accessToken,
->>>>>>> df256577
 }: {
   integration: IIntegration;
   secrets: any;
   accessToken: string;
-<<<<<<< HEAD
   secretComments: any;
 }) => {
   interface WindmillSecret {
@@ -2121,24 +2137,6 @@
       }
     );
   });
-=======
-}) => {
-  await standardRequest.patch(
-    `${INTEGRATION_CODEFRESH_API_URL}/projects/${integration.appId}`,
-    {
-      variables: Object.keys(secrets).map((key) => ({
-        key,
-        value: secrets[key]
-      }))
-    },
-    {
-      headers: {
-        Authorization: `Bearer ${accessToken}`,
-        "Accept": "application/json",
-      },
-    }
-  ); 
->>>>>>> df256577
 };
 
 export { syncSecrets };
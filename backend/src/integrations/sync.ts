import * as Sentry from "@sentry/node";
import _ from 'lodash';
import AWS from 'aws-sdk';
import { 
  SecretsManagerClient, 
  UpdateSecretCommand,
  CreateSecretCommand,
  GetSecretValueCommand,
  ResourceNotFoundException
} from '@aws-sdk/client-secrets-manager';
import { Octokit } from "@octokit/rest";
import sodium from "libsodium-wrappers";
import { IIntegration, IIntegrationAuth } from "../models";
import {
  INTEGRATION_AZURE_KEY_VAULT,
  INTEGRATION_AWS_PARAMETER_STORE,
  INTEGRATION_AWS_SECRET_MANAGER,
  INTEGRATION_HEROKU,
  INTEGRATION_VERCEL,
  INTEGRATION_NETLIFY,
  INTEGRATION_GITHUB,
  INTEGRATION_GITLAB,
  INTEGRATION_RENDER,
  INTEGRATION_FLYIO,
  INTEGRATION_CIRCLECI,
  INTEGRATION_TRAVISCI,
  INTEGRATION_HEROKU_API_URL,
  INTEGRATION_GITLAB_API_URL,
  INTEGRATION_VERCEL_API_URL,
  INTEGRATION_NETLIFY_API_URL,
  INTEGRATION_RENDER_API_URL,
  INTEGRATION_FLYIO_API_URL,
  INTEGRATION_CIRCLECI_API_URL,
  INTEGRATION_TRAVISCI_API_URL,
} from "../variables";
import request from '../config/request';

/**
 * Sync/push [secrets] to [app] in integration named [integration]
 * @param {Object} obj
 * @param {IIntegration} obj.integration - integration details
 * @param {IIntegrationAuth} obj.integrationAuth - integration auth details
 * @param {Object} obj.secrets - secrets to push to integration (object where keys are secret keys and values are secret values)
 * @param {String} obj.accessId - access id for integration
 * @param {String} obj.accessToken - access token for integration
 */
const syncSecrets = async ({
  integration,
  integrationAuth,
  secrets,
  accessId,
  accessToken,
}: {
  integration: IIntegration;
  integrationAuth: IIntegrationAuth;
  secrets: any;
  accessId: string | null;
  accessToken: string;
}) => {
  try {
    console.log(integration); // aashish 
    switch (integration.integration) {
      case INTEGRATION_AZURE_KEY_VAULT:
        await syncSecretsAzureKeyVault({
          integration,
          secrets,
          accessToken
        });
        break;
      case INTEGRATION_AWS_PARAMETER_STORE:
        await syncSecretsAWSParameterStore({
          integration,
          secrets,
          accessId,
          accessToken
        });
        break;
      case INTEGRATION_AWS_SECRET_MANAGER:
        await syncSecretsAWSSecretManager({
          integration,
          secrets,
          accessId,
          accessToken
        });
        break;
      case INTEGRATION_HEROKU:
        await syncSecretsHeroku({
          integration,
          secrets,
          accessToken,
        });
        break;
      case INTEGRATION_VERCEL:
        await syncSecretsVercel({
          integration,
          integrationAuth,
          secrets,
          accessToken,
        });
        break;
      case INTEGRATION_NETLIFY:
        await syncSecretsNetlify({
          integration,
          integrationAuth,
          secrets,
          accessToken,
        });
        break;
      case INTEGRATION_GITHUB:
        await syncSecretsGitHub({
          integration,
          secrets,
          accessToken,
        });
        break;
      case INTEGRATION_GITLAB:
        await syncSecretsGitLab({
          integration,
          secrets,
          accessToken,
        });
        break;
      case INTEGRATION_RENDER:
        await syncSecretsRender({
          integration,
          secrets,
          accessToken,
        });
        break;
      case INTEGRATION_FLYIO:
        await syncSecretsFlyio({
          integration,
          secrets,
          accessToken,
        });
        break;
      case INTEGRATION_CIRCLECI:
        await syncSecretsCircleCI({
          integration,
          secrets,
          accessToken,
        });
        break;
      case INTEGRATION_TRAVISCI:
        await syncSecretsTravisCI({
          integration,
          secrets,
          accessToken,
        });
        break;
    }
  } catch (err) {
    Sentry.setUser(null);
    Sentry.captureException(err);
    throw new Error('Failed to sync secrets to integration');
  }
};

/**
 * Sync/push [secrets] to Azure Key Vault with vault URI [integration.app]
 * @param {Object} obj
 * @param {IIntegration} obj.integration - integration details
 * @param {Object} obj.secrets - secrets to push to integration (object where keys are secret keys and values are secret values)
 * @param {String} obj.accessToken - access token for Azure Key Vault integration
 */
const syncSecretsAzureKeyVault = async ({
  integration,
  secrets,
  accessToken
}: {
  integration: IIntegration;
  secrets: any;
  accessToken: string;
}) => {
  try {

    interface GetAzureKeyVaultSecret {
      id: string; // secret URI
      attributes: {
        enabled: true,
        created: number;
        updated: number;
        recoveryLevel: string;
        recoverableDays: number;
      }
    }
    
    interface AzureKeyVaultSecret extends GetAzureKeyVaultSecret {
      key: string;
    }
    
    /**
     * Return all secrets from Azure Key Vault by paginating through URL [url]
     * @param {String} url - pagination URL to get next set of secrets from Azure Key Vault
     * @returns 
     */
    const paginateAzureKeyVaultSecrets = async (url: string) => {
      let result: GetAzureKeyVaultSecret[] = [];
      
      while (url) {
        const res = await request.get(url, {
          headers: {
            Authorization: `Bearer ${accessToken}`,
            'Accept-Encoding': 'application/json'
          }
        });
        
        result = result.concat(res.data.value);
        url = res.data.nextLink;
      }
      
      return result;
    }
    
    const getAzureKeyVaultSecrets = await paginateAzureKeyVaultSecrets(`${integration.app}/secrets?api-version=7.3`);
    
    let lastSlashIndex: number;
    const res = (await Promise.all(getAzureKeyVaultSecrets.map(async (getAzureKeyVaultSecret) => {
      if (!lastSlashIndex) {
        lastSlashIndex = getAzureKeyVaultSecret.id.lastIndexOf('/');
      }
      
      const azureKeyVaultSecret = await request.get(`${getAzureKeyVaultSecret.id}?api-version=7.3`, {
        headers: {
          'Authorization': `Bearer ${accessToken}`,
          'Accept-Encoding': 'application/json'
        }
      });

      return ({
        ...azureKeyVaultSecret.data,
        key: getAzureKeyVaultSecret.id.substring(lastSlashIndex + 1),
      });
    })))
    .reduce((obj: any, secret: any) => ({
        ...obj,
        [secret.key]: secret
    }), {});
    
    const setSecrets: {
      key: string;
      value: string;
    }[] = [];

    Object.keys(secrets).forEach((key) => {
      const hyphenatedKey = key.replace(/_/g, '-');
      if (!(hyphenatedKey in res)) {
        // case: secret has been created
        setSecrets.push({
          key: hyphenatedKey,
          value: secrets[key]
        });
      } else {
        if (secrets[key] !== res[hyphenatedKey].value) {
          // case: secret has been updated
          setSecrets.push({
            key: hyphenatedKey,
            value: secrets[key]
          });
        }
      }
    });
    
    const deleteSecrets: AzureKeyVaultSecret[] = [];
    
    Object.keys(res).forEach((key) => {
      const underscoredKey = key.replace(/-/g, '_');
      if (!(underscoredKey in secrets)) {
        deleteSecrets.push(res[key]);
      }
    });
    
    // Sync/push set secrets
    if (setSecrets.length > 0) {
      setSecrets.forEach(async ({ key, value }) => {
        await request.put(
          `${integration.app}/secrets/${key}?api-version=7.3`,
          {
            value
          },
          {
            headers: {
              Authorization: `Bearer ${accessToken}`,
              'Accept-Encoding': 'application/json'
            }
          }
        );
      });
    }
    
    if (deleteSecrets.length > 0) {
      deleteSecrets.forEach(async (secret) => {
        await request.delete(`${integration.app}/secrets/${secret.key}?api-version=7.3`, {
          headers: {
            'Authorization': `Bearer ${accessToken}`,
            'Accept-Encoding': 'application/json'
          }
        });
      });
    }
  } catch (err) {
    Sentry.setUser(null);
    Sentry.captureException(err);
    throw new Error('Failed to sync secrets to Azure Key Vault');
  }
};

/**
 * Sync/push [secrets] to AWS parameter store
 * @param {Object} obj
 * @param {IIntegration} obj.integration - integration details
 * @param {Object} obj.secrets - secrets to push to integration (object where keys are secret keys and values are secret values)
 * @param {String} obj.accessId - access id for AWS parameter store integration
 * @param {String} obj.accessToken - access token for AWS parameter store integration
 */
const syncSecretsAWSParameterStore = async ({
  integration,
  secrets,
  accessId,
  accessToken
}: {
  integration: IIntegration;
  secrets: any;
  accessId: string | null;
  accessToken: string;
}) => {
  try {
    if (!accessId) return;

    AWS.config.update({
      region: integration.region,
      accessKeyId: accessId,
      secretAccessKey: accessToken
    });

    const ssm = new AWS.SSM({
      apiVersion: '2014-11-06',
      region: integration.region
    });
    
    const params = {
      Path: integration.path,
      Recursive: true,
      WithDecryption: true
    };

    const parameterList = (await ssm.getParametersByPath(params).promise()).Parameters
    
    let awsParameterStoreSecretsObj: {
      [key: string]: any // TODO: fix type
    } = {};

    if (parameterList) {
      awsParameterStoreSecretsObj = parameterList.reduce((obj: any, secret: any) => ({
          ...obj,
          [secret.Name.split("/").pop()]: secret
      }), {});
    }

    // Identify secrets to create
    Object.keys(secrets).map(async (key) => {
        if (!(key in awsParameterStoreSecretsObj)) {
          // case: secret does not exist in AWS parameter store
          // -> create secret
          await ssm.putParameter({
            Name: `${integration.path}${key}`,
            Type: 'SecureString',
            Value: secrets[key],
            Overwrite: true
          }).promise();
        } else {
          // case: secret exists in AWS parameter store
          
          if (awsParameterStoreSecretsObj[key].Value !== secrets[key]) {
            // case: secret value doesn't match one in AWS parameter store
            // -> update secret
            await ssm.putParameter({
              Name: `${integration.path}${key}`,
              Type: 'SecureString',
              Value: secrets[key],
              Overwrite: true
            }).promise();
          }
        }
    });

    // Identify secrets to delete
    Object.keys(awsParameterStoreSecretsObj).map(async (key) => {
        if (!(key in secrets)) {
          // case: 
          // -> delete secret
          await ssm.deleteParameter({
            Name: awsParameterStoreSecretsObj[key].Name
          }).promise();
        }
    });

    AWS.config.update({
      region: undefined,
      accessKeyId: undefined,
      secretAccessKey: undefined
    }); 
  } catch (err) {
    Sentry.setUser(null);
    Sentry.captureException(err);
    throw new Error('Failed to sync secrets to AWS Parameter Store');
  }
}

/**
 * Sync/push [secrets] to AWS secret manager
 * @param {Object} obj
 * @param {IIntegration} obj.integration - integration details
 * @param {Object} obj.secrets - secrets to push to integration (object where keys are secret keys and values are secret values)
 * @param {String} obj.accessId - access id for AWS secret manager integration
 * @param {String} obj.accessToken - access token for AWS secret manager integration
 */
const syncSecretsAWSSecretManager = async ({
  integration,
  secrets,
  accessId,
  accessToken
}: {
  integration: IIntegration;
  secrets: any;
  accessId: string | null;
  accessToken: string;
}) => {
  let secretsManager;
  try {
    if (!accessId) return;

    AWS.config.update({
      region: integration.region,
      accessKeyId: accessId,
      secretAccessKey: accessToken
    });
    
    secretsManager = new SecretsManagerClient({
      region: integration.region,
      credentials: {
        accessKeyId: accessId,
        secretAccessKey: accessToken
      }
    });

    const awsSecretManagerSecret = await secretsManager.send(
      new GetSecretValueCommand({
        SecretId: integration.app
      })
    );
    
    let awsSecretManagerSecretObj: { [key: string]: any } = {};
    
    if (awsSecretManagerSecret?.SecretString) {
      awsSecretManagerSecretObj = JSON.parse(awsSecretManagerSecret.SecretString);
    }
    
    if (!_.isEqual(awsSecretManagerSecretObj, secrets)) {
      await secretsManager.send(new UpdateSecretCommand({
        SecretId: integration.app,
        SecretString: JSON.stringify(secrets)
      }));
    }

    AWS.config.update({
      region: undefined,
      accessKeyId: undefined,
      secretAccessKey: undefined
    }); 
  } catch (err) {
    if (err instanceof ResourceNotFoundException && secretsManager) {
      await secretsManager.send(new CreateSecretCommand({
        Name: integration.app,
        SecretString: JSON.stringify(secrets)
      }));
    } else {
      Sentry.setUser(null);
      Sentry.captureException(err);
      throw new Error('Failed to sync secrets to AWS Secret Manager'); 
    }
    AWS.config.update({
      region: undefined,
      accessKeyId: undefined,
      secretAccessKey: undefined
    }); 
  }
}

/**
 * Sync/push [secrets] to Heroku app named [integration.app]
 * @param {Object} obj
 * @param {IIntegration} obj.integration - integration details
 * @param {Object} obj.secrets - secrets to push to integration (object where keys are secret keys and values are secret values)
 * @param {String} obj.accessToken - access token for Heroku integration
 */
const syncSecretsHeroku = async ({
  integration,
  secrets,
  accessToken,
}: {
  integration: IIntegration;
  secrets: any;
  accessToken: string;
}) => {
  try {
    const herokuSecrets = (
      await request.get(
        `${INTEGRATION_HEROKU_API_URL}/apps/${integration.app}/config-vars`,
        {
          headers: {
            Accept: "application/vnd.heroku+json; version=3",
            Authorization: `Bearer ${accessToken}`,
            'Accept-Encoding': 'application/json'
          },
        }
      )
    ).data;

    Object.keys(herokuSecrets).forEach((key) => {
      if (!(key in secrets)) {
        secrets[key] = null;
      }
    });

    await request.patch(
      `${INTEGRATION_HEROKU_API_URL}/apps/${integration.app}/config-vars`,
      secrets,
      {
        headers: {
          Accept: "application/vnd.heroku+json; version=3",
          Authorization: `Bearer ${accessToken}`,
          'Accept-Encoding': 'application/json'
        },
      }
    );
  } catch (err) {
    Sentry.setUser(null);
    Sentry.captureException(err);
    throw new Error("Failed to sync secrets to Heroku");
  }
};

/**
 * Sync/push [secrets] to Vercel project named [integration.app]
 * @param {Object} obj
 * @param {IIntegration} obj.integration - integration details
 * @param {Object} obj.secrets - secrets to push to integration (object where keys are secret keys and values are secret values)
 */
const syncSecretsVercel = async ({
  integration,
  integrationAuth,
  secrets,
  accessToken,
}: {
  integration: IIntegration;
  integrationAuth: IIntegrationAuth;
  secrets: any;
  accessToken: string;
}) => {
  interface VercelSecret {
    id?: string;
    type: string;
    key: string;
    value: string;
    target: string[];
  }
  
  try {
    // Get all (decrypted) secrets back from Vercel in
    // decrypted format
    const params: { [key: string]: string } = {
      decrypt: "true",
      ...(integrationAuth?.teamId
        ? {
            teamId: integrationAuth.teamId,
          }
        : {}),
    };
    
    // const res = (
    //   await Promise.all(
    //     (
    //       await request.get(
    //         `${INTEGRATION_VERCEL_API_URL}/v9/projects/${integration.app}/env`,
    //         {
    //           params,
    //           headers: {
    //               Authorization: `Bearer ${accessToken}`,
    //               'Accept-Encoding': 'application/json'
    //           }
    //       }
    //   ))
    //   .data
    //   .envs
    //   .filter((secret: VercelSecret) => secret.target.includes(integration.targetEnvironment))
    //   .map(async (secret: VercelSecret) => {
    //     if (secret.type === 'encrypted') {
    //       // case: secret is encrypted -> need to decrypt
    //       const decryptedSecret = (await request.get(
    //           `${INTEGRATION_VERCEL_API_URL}/v9/projects/${integration.app}/env/${secret.id}`,
    //           {
    //             params,
    //             headers: {
    //                 Authorization: `Bearer ${accessToken}`,
    //                 'Accept-Encoding': 'application/json'
    //             }
    //           }
    //       )).data;

    //       return decryptedSecret;
    //     }

    //     return secret;
    //   }))).reduce((obj: any, secret: any) => ({
    //       ...obj,
    //       [secret.key]: secret
    //   }), {});
    
    const vercelSecrets: VercelSecret[] = (await request.get(
      `${INTEGRATION_VERCEL_API_URL}/v9/projects/${integration.app}/env`,
      {
        params,
        headers: {
            Authorization: `Bearer ${accessToken}`,
            'Accept-Encoding': 'application/json'
        }
      }
    ))
    .data
    .envs
    .filter((secret: VercelSecret) => secret.target.includes(integration.targetEnvironment));

    const res: { [key: string]: VercelSecret } = {};

    for await (const vercelSecret of vercelSecrets) {
      if (vercelSecret.type === 'encrypted') {
        // case: secret is encrypted -> need to decrypt
        const decryptedSecret = (await request.get(
            `${INTEGRATION_VERCEL_API_URL}/v9/projects/${integration.app}/env/${vercelSecret.id}`,
            {
              params,
              headers: {
                  Authorization: `Bearer ${accessToken}`,
                  'Accept-Encoding': 'application/json'
              }
            }
        )).data;

        res[vercelSecret.key] = decryptedSecret;
      } else {
        res[vercelSecret.key] = vercelSecret;
      }
    }

    const updateSecrets: VercelSecret[] = [];
    const deleteSecrets: VercelSecret[] = [];
    const newSecrets: VercelSecret[] = [];

    // Identify secrets to create
    Object.keys(secrets).map((key) => {
      if (!(key in res)) {
        // case: secret has been created
        newSecrets.push({
          key: key,
          value: secrets[key],
          type: "encrypted",
          target: [integration.targetEnvironment],
        });
      }
    });

    // Identify secrets to update and delete
    Object.keys(res).map((key) => {
      if (key in secrets) {
        if (res[key].value !== secrets[key]) {
          // case: secret value has changed
          updateSecrets.push({
            id: res[key].id,
            key: key,
            value: secrets[key],
            type: res[key].type,
            target: res[key].target.includes(integration.targetEnvironment) 
            ? [...res[key].target] 
            : [...res[key].target, integration.targetEnvironment]
          });
        }
      } else {
        // case: secret has been deleted
        deleteSecrets.push({
          id: res[key].id,
          key: key,
          value: res[key].value,
          type: "encrypted", // value doesn't matter
          target: [integration.targetEnvironment],
        });
      }
    });

    // Sync/push new secrets
    if (newSecrets.length > 0) {
      await request.post(
        `${INTEGRATION_VERCEL_API_URL}/v10/projects/${integration.app}/env`,
        newSecrets,
        {
          params,
          headers: {
            Authorization: `Bearer ${accessToken}`,
            'Accept-Encoding': 'application/json'
          },
        }
      );
    }
  
    for await (const secret of updateSecrets) {
      if (secret.type !== 'sensitive') {
        const { id, ...updatedSecret } = secret;
        await request.patch(
          `${INTEGRATION_VERCEL_API_URL}/v9/projects/${integration.app}/env/${secret.id}`,
          updatedSecret,
          {
            params,
            headers: {
              Authorization: `Bearer ${accessToken}`,
              'Accept-Encoding': 'application/json'
            },
          }
        );
      } 
    }

    for await (const secret of deleteSecrets) {
      await request.delete(
        `${INTEGRATION_VERCEL_API_URL}/v9/projects/${integration.app}/env/${secret.id}`,
        {
          params,
          headers: {
            Authorization: `Bearer ${accessToken}`,
            'Accept-Encoding': 'application/json'
          },
        }
      ); 
    }
  } catch (err) {
    Sentry.setUser(null);
    Sentry.captureException(err);
    throw new Error("Failed to sync secrets to Vercel");
  }
};

/**
 * Sync/push [secrets] to Netlify site with id [integration.appId]
 * @param {Object} obj
 * @param {IIntegration} obj.integration - integration details
 * @param {IIntegrationAuth} obj.integrationAuth - integration auth details
 * @param {Object} obj.secrets - secrets to push to integration (object where keys are secret keys and values are secret values)
 * @param {Object} obj.accessToken - access token for Netlify integration
 */
const syncSecretsNetlify = async ({
  integration,
  integrationAuth,
  secrets,
  accessToken,
}: {
  integration: IIntegration;
  integrationAuth: IIntegrationAuth;
  secrets: any;
  accessToken: string;
}) => {
  try {
    interface NetlifyValue {
      id?: string;
      context: string; // 'dev' | 'branch-deploy' | 'deploy-preview' | 'production',
      value: string;
    }

    interface NetlifySecret {
      key: string;
      values: NetlifyValue[];
    }

    interface NetlifySecretsRes {
      [index: string]: NetlifySecret;
    }

    const getParams = new URLSearchParams({
      context_name: "all", // integration.context or all
      site_id: integration.appId,
    });

    const res = (
      await request.get(
        `${INTEGRATION_NETLIFY_API_URL}/api/v1/accounts/${integrationAuth.accountId}/env`,
        {
          params: getParams,
          headers: {
            Authorization: `Bearer ${accessToken}`,
            'Accept-Encoding': 'application/json'
          },
        }
      )
    ).data.reduce(
      (obj: any, secret: any) => ({
        ...obj,
        [secret.key]: secret,
      }),
      {}
    );

    const newSecrets: NetlifySecret[] = []; // createEnvVars
    const deleteSecrets: string[] = []; // deleteEnvVar
    const deleteSecretValues: NetlifySecret[] = []; // deleteEnvVarValue
    const updateSecrets: NetlifySecret[] = []; // setEnvVarValue

    // identify secrets to create and update
    Object.keys(secrets).map((key) => {
      if (!(key in res)) {
        // case: Infisical secret does not exist in Netlify -> create secret
        newSecrets.push({
          key,
          values: [
            {
              value: secrets[key],
              context: integration.targetEnvironment,
            },
          ],
        });
      } else {
        // case: Infisical secret exists in Netlify
        const contexts = res[key].values.reduce(
          (obj: any, value: NetlifyValue) => ({
            ...obj,
            [value.context]: value,
          }),
          {}
        );

        if (integration.targetEnvironment in contexts) {
          // case: Netlify secret value exists in integration context
          if (secrets[key] !== contexts[integration.targetEnvironment].value) {
            // case: Infisical and Netlify secret values are different
            // -> update Netlify secret context and value
            updateSecrets.push({
              key,
              values: [
                {
                  context: integration.targetEnvironment,
                  value: secrets[key],
                },
              ],
            });
          }
        } else {
          // case: Netlify secret value does not exist in integration context
          // -> add the new Netlify secret context and value
          updateSecrets.push({
            key,
            values: [
              {
                context: integration.targetEnvironment,
                value: secrets[key],
              },
            ],
          });
        }
      }
    });

    // identify secrets to delete
    // TODO: revise (patch case where 1 context was deleted but others still there
    Object.keys(res).map((key) => {
      // loop through each key's context
      if (!(key in secrets)) {
        // case: Netlify secret does not exist in Infisical

        const numberOfValues = res[key].values.length;

        res[key].values.forEach((value: NetlifyValue) => {
          if (value.context === integration.targetEnvironment) {
            if (numberOfValues <= 1) {
              // case: Netlify secret value has less than 1 context -> delete secret
              deleteSecrets.push(key);
            } else {
              // case: Netlify secret value has more than 1 context -> delete secret value context
              deleteSecretValues.push({
                key,
                values: [
                  {
                    id: value.id,
                    context: integration.targetEnvironment,
                    value: value.value,
                  },
                ],
              });
            }
          }
        });
      }
    });

    const syncParams = new URLSearchParams({
      site_id: integration.appId,
    });

    if (newSecrets.length > 0) {
      await request.post(
        `${INTEGRATION_NETLIFY_API_URL}/api/v1/accounts/${integrationAuth.accountId}/env`,
        newSecrets,
        {
          params: syncParams,
          headers: {
            Authorization: `Bearer ${accessToken}`,
            'Accept-Encoding': 'application/json'
          },
        }
      );
    }

    if (updateSecrets.length > 0) {
      updateSecrets.forEach(async (secret: NetlifySecret) => {
        await request.patch(
          `${INTEGRATION_NETLIFY_API_URL}/api/v1/accounts/${integrationAuth.accountId}/env/${secret.key}`,
          {
            context: secret.values[0].context,
            value: secret.values[0].value,
          },
          {
            params: syncParams,
            headers: {
              Authorization: `Bearer ${accessToken}`,
              'Accept-Encoding': 'application/json'
            },
          }
        );
      });
    }

    if (deleteSecrets.length > 0) {
      deleteSecrets.forEach(async (key: string) => {
        await request.delete(
          `${INTEGRATION_NETLIFY_API_URL}/api/v1/accounts/${integrationAuth.accountId}/env/${key}`,
          {
            params: syncParams,
            headers: {
              Authorization: `Bearer ${accessToken}`,
              'Accept-Encoding': 'application/json'
            },
          }
        );
      });
    }

    if (deleteSecretValues.length > 0) {
      deleteSecretValues.forEach(async (secret: NetlifySecret) => {
        await request.delete(
          `${INTEGRATION_NETLIFY_API_URL}/api/v1/accounts/${integrationAuth.accountId}/env/${secret.key}/value/${secret.values[0].id}`,
          {
            params: syncParams,
            headers: {
              Authorization: `Bearer ${accessToken}`,
              'Accept-Encoding': 'application/json'
            },
          }
        );
      });
    }
  } catch (err) {
    Sentry.setUser(null);
    Sentry.captureException(err);
    throw new Error("Failed to sync secrets to Heroku");
  }
};

/**
 * Sync/push [secrets] to GitHub repo with name [integration.app]
 * @param {Object} obj
 * @param {IIntegration} obj.integration - integration details
 * @param {IIntegrationAuth} obj.integrationAuth - integration auth details
 * @param {Object} obj.secrets - secrets to push to integration (object where keys are secret keys and values are secret values)
 * @param {String} obj.accessToken - access token for GitHub integration
 */
const syncSecretsGitHub = async ({
  integration,
  secrets,
  accessToken,
}: {
  integration: IIntegration;
  secrets: any;
  accessToken: string;
}) => {
  try {
    interface GitHubRepoKey {
      key_id: string;
      key: string;
    }

    interface GitHubSecret {
      name: string;
      created_at: string;
      updated_at: string;
    }

    interface GitHubSecretRes {
      [index: string]: GitHubSecret;
    }

    const deleteSecrets: GitHubSecret[] = [];

    const octokit = new Octokit({
      auth: accessToken,
    });

    // const user = (await octokit.request('GET /user', {})).data;
    const repoPublicKey: GitHubRepoKey = (
      await octokit.request(
        "GET /repos/{owner}/{repo}/actions/secrets/public-key",
        {
          owner: integration.owner,
          repo: integration.app,
        }
      )
    ).data;

    // Get local copy of decrypted secrets. We cannot decrypt them as we dont have access to GH private key
    const encryptedSecrets: GitHubSecretRes = (
      await octokit.request("GET /repos/{owner}/{repo}/actions/secrets", {
        owner: integration.owner,
        repo: integration.app,
      })
    ).data.secrets.reduce(
      (obj: any, secret: any) => ({
        ...obj,
        [secret.name]: secret,
      }),
      {}
    );

    Object.keys(encryptedSecrets).map(async (key) => {
      if (!(key in secrets)) {
        await octokit.request(
          "DELETE /repos/{owner}/{repo}/actions/secrets/{secret_name}",
          {
            owner: integration.owner,
            repo: integration.app,
            secret_name: key,
          }
        );
      }
    });

    Object.keys(secrets).map((key) => {
      // let encryptedSecret;
      sodium.ready.then(async () => {
        // convert secret & base64 key to Uint8Array.
        const binkey = sodium.from_base64(
          repoPublicKey.key,
          sodium.base64_variants.ORIGINAL
        );
        const binsec = sodium.from_string(secrets[key]);

        // encrypt secret using libsodium
        const encBytes = sodium.crypto_box_seal(binsec, binkey);

        // convert encrypted Uint8Array to base64
        const encryptedSecret = sodium.to_base64(
          encBytes,
          sodium.base64_variants.ORIGINAL
        );

        await octokit.request(
          "PUT /repos/{owner}/{repo}/actions/secrets/{secret_name}",
          {
            owner: integration.owner,
            repo: integration.app,
            secret_name: key,
            encrypted_value: encryptedSecret,
            key_id: repoPublicKey.key_id,
          }
        );
      });
    });
  } catch (err) {
    Sentry.setUser(null);
    Sentry.captureException(err);
    throw new Error("Failed to sync secrets to GitHub");
  }
};

/**
 * Sync/push [secrets] to Render service with id [integration.appId]
 * @param {Object} obj
 * @param {IIntegration} obj.integration - integration details
 * @param {Object} obj.secrets - secrets to push to integration (object where keys are secret keys and values are secret values)
 * @param {String} obj.accessToken - access token for Render integration
 */
const syncSecretsRender = async ({
  integration,
  secrets,
  accessToken,
}: {
  integration: IIntegration;
  secrets: any;
  accessToken: string;
}) => {
  try {
    await request.put(
      `${INTEGRATION_RENDER_API_URL}/v1/services/${integration.appId}/env-vars`,
      Object.keys(secrets).map((key) => ({
        key,
        value: secrets[key],
      })),
      {
        headers: {
          Authorization: `Bearer ${accessToken}`,
          'Accept-Encoding': 'application/json'
        },
      }
    );
  } catch (err) {
    Sentry.setUser(null);
    Sentry.captureException(err);
    throw new Error("Failed to sync secrets to Render");
  }
};

/**
 * Sync/push [secrets] to Fly.io app
 * @param {Object} obj
 * @param {IIntegration} obj.integration - integration details
 * @param {Object} obj.secrets - secrets to push to integration (object where keys are secret keys and values are secret values)
 * @param {String} obj.accessToken - access token for Render integration
 */
const syncSecretsFlyio = async ({
  integration,
  secrets,
  accessToken,
}: {
  integration: IIntegration;
  secrets: any;
  accessToken: string;
}) => {
  try {
    // set secrets
    const SetSecrets = `
      mutation($input: SetSecretsInput!) {
        setSecrets(input: $input) {
          release {
            id
            version
            reason
            description
            user {
              id
              email
              name
            }
            evaluationId
            createdAt
          }
        }
      }
    `;

    await request.post(INTEGRATION_FLYIO_API_URL, {
      query: SetSecrets,
      variables: {
        input: {
          appId: integration.app,
          secrets: Object.entries(secrets).map(([key, value]) => ({
            key,
            value,
          })),
        },
      },
    }, {
      headers: {
        Authorization: "Bearer " + accessToken,
        'Accept-Encoding': 'application/json',
      },
    });

    // get secrets
    interface FlyioSecret {
      name: string;
      digest: string;
      createdAt: string;
    }

    const GetSecrets = `query ($appName: String!) {
        app(name: $appName) {
            secrets {
                name
                digest
                createdAt
            }
        }
    }`;

    const getSecretsRes = (await request.post(INTEGRATION_FLYIO_API_URL, {
      query: GetSecrets,
      variables: {
        appName: integration.app,
      },
    }, {
      headers: {
        Authorization: "Bearer " + accessToken,
        'Content-Type': 'application/json',
        'Accept-Encoding': 'application/json',
      },
    })).data.data.app.secrets;

    const deleteSecretsKeys = getSecretsRes
      .filter((secret: FlyioSecret) => !(secret.name in secrets))
      .map((secret: FlyioSecret) => secret.name);

    // unset (delete) secrets
    const DeleteSecrets = `mutation($input: UnsetSecretsInput!) {
        unsetSecrets(input: $input) {
            release {
                id
                version
                reason
                description
                user {
                    id
                    email
                    name
                }
                evaluationId
                createdAt
            }
        }
    }`;

    await request.post(INTEGRATION_FLYIO_API_URL, {
      query: DeleteSecrets,
      variables: {
        input: {
          appId: integration.app,
          keys: deleteSecretsKeys,
        },
      },
    }, {
      headers: {
        Authorization: "Bearer " + accessToken,
        "Content-Type": "application/json",
        'Accept-Encoding': 'application/json',
      },
    });

  } catch (err) {
    Sentry.setUser(null);
    Sentry.captureException(err);
    throw new Error("Failed to sync secrets to Fly.io");
  }
};

/**
 * Sync/push [secrets] to CircleCI project
 * @param {Object} obj
 * @param {IIntegration} obj.integration - integration details
 * @param {Object} obj.secrets - secrets to push to integration (object where keys are secret keys and values are secret values)
 * @param {String} obj.accessToken - access token for CircleCI integration
 */
const syncSecretsCircleCI = async ({
  integration,
  secrets,
  accessToken,
}: {
  integration: IIntegration;
  secrets: any;
  accessToken: string;
}) => {  
  try {
    const circleciOrganizationDetail = (
      await request.get(`${INTEGRATION_CIRCLECI_API_URL}/v2/me/collaborations`, {
        headers: {
          "Circle-Token": accessToken,
          "Accept-Encoding": "application/json",
        },
      })
    ).data[0];

    const { slug } = circleciOrganizationDetail;

    // sync secrets to CircleCI
    Object.keys(secrets).forEach(
      async (key) =>
        await request.post(
          `${INTEGRATION_CIRCLECI_API_URL}/v2/project/${slug}/${integration.app}/envvar`,
          {
            name: key,
            value: secrets[key],
          },
          {
            headers: {
              "Circle-Token": accessToken,
              "Content-Type": "application/json",
            },
          }
        )
    );

    // get secrets from CircleCI
    const getSecretsRes = (
      await request.get(
        `${INTEGRATION_CIRCLECI_API_URL}/v2/project/${slug}/${integration.app}/envvar`,
        {
          headers: {
            "Circle-Token": accessToken,
            "Accept-Encoding": "application/json",
          },
        }
      )
    ).data?.items;

    // delete secrets from CircleCI
    getSecretsRes.forEach(async (sec: any) => {
      if (!(sec.name in secrets)) {
        await request.delete(
          `${INTEGRATION_CIRCLECI_API_URL}/v2/project/${slug}/${integration.app}/envvar/${sec.name}`,
          {
            headers: {
              "Circle-Token": accessToken,
              "Content-Type": "application/json",
            },
          }
        );
      }
    });
  } catch (err) {
    Sentry.setUser(null);
    Sentry.captureException(err);
    throw new Error("Failed to sync secrets to CircleCI");
  }
};

/**
 * Sync/push [secrets] to TravisCI project 
 * @param {Object} obj
 * @param {IIntegration} obj.integration - integration details
 * @param {Object} obj.secrets - secrets to push to integration (object where keys are secret keys and values are secret values)
 * @param {String} obj.accessToken - access token for TravisCI integration
 */
const syncSecretsTravisCI = async ({
  integration,
  secrets,
  accessToken,
}: {
  integration: IIntegration;
  secrets: any;
  accessToken: string;
}) => {
  try {
    // get secrets from travis-ci  
    const getSecretsRes = (
      await request.get(
        `${INTEGRATION_TRAVISCI_API_URL}/settings/env_vars?repository_id=${integration.appId}`,
        {
          headers: {
            "Authorization": `token ${accessToken}`,
            "Accept-Encoding": "application/json",
          },
        }
      )
    )
    .data
    ?.env_vars
    .reduce((obj: any, secret: any) => ({
        ...obj,
        [secret.name]: secret
    }), {});
    
    // add secrets
    for await (const key of Object.keys(secrets)) {
      if (!(key in getSecretsRes)) {
        // case: secret does not exist in travis ci
        // -> add secret
        await request.post(
          `${INTEGRATION_TRAVISCI_API_URL}/settings/env_vars?repository_id=${integration.appId}`,
          {
            env_var: {
              name: key,
              value: secrets[key]
            }
          },
          {
            headers: {
              "Authorization": `token ${accessToken}`,
              "Content-Type": "application/json",
              "Accept-Encoding": "application/json",
            },
          }
        );
      } else {
        // case: secret exists in travis ci
        // -> update/set secret
        await request.patch(
          `${INTEGRATION_TRAVISCI_API_URL}/settings/env_vars/${getSecretsRes[key].id}?repository_id=${getSecretsRes[key].repository_id}`,
          {
            env_var: {
              name: key,
              value: secrets[key],
            }
          },
          {
            headers: {
              "Authorization": `token ${accessToken}`,
              "Content-Type": "application/json",
              "Accept-Encoding": "application/json",
            },
          }
        );
      }
    }

<<<<<<< HEAD
    // delete secret 
    for (let sec of getSecretsRes) {
      if (!(sec.name in secrets)){
        await axios.delete(
          `${INTEGRATION_TRAVISCI_API_URL}/settings/env_vars/${sec.id}?repository_id=${sec.repository_id}`,
=======
    for await (const key of Object.keys(getSecretsRes)) {
      if (!(key in secrets)){
        // delete secret
        await request.delete(
          `${INTEGRATION_TRAVISCI_API_URL}/settings/env_vars/${getSecretsRes[key].id}?repository_id=${getSecretsRes[key].repository_id}`,
>>>>>>> d948923d
          {
            headers: {
              "Authorization": `token ${accessToken}`,
              "Content-Type": "application/json",
              "Accept-Encoding": "application/json",
            },
          }
        );
      }
    }
  } catch (err) {
    Sentry.setUser(null);
    Sentry.captureException(err);
    throw new Error("Failed to sync secrets to TravisCI");
  }
}

/**
 * Sync/push [secrets] to GitLab repo with name [integration.app]
 * @param {Object} obj
 * @param {IIntegration} obj.integration - integration details
 * @param {IIntegrationAuth} obj.integrationAuth - integration auth details
 * @param {Object} obj.secrets - secrets to push to integration (object where keys are secret keys and values are secret values)
 * @param {String} obj.accessToken - access token for GitLab integration
 */
const syncSecretsGitLab = async ({
  integration,
  secrets,
  accessToken,
}: {
  integration: IIntegration;
  secrets: any;
  accessToken: string;
}) => {
  try {
    // get secrets from gitlab
    const getSecretsRes = (
      await axios.get(
        `${INTEGRATION_GITLAB_API_URL}/v4/projects/${integration?.appId}/variables`,
        { 
          headers: {
            "Authorization": `Bearer ${accessToken}`,
            "Accept-Encoding": "application/json",
          },
        }
      )
    ).data;

    for (const key of Object.keys(secrets)) {
      const existingSecret = getSecretsRes.find((s: any) => s.key == key);
      if (!existingSecret) {
        await axios.post(
          `${INTEGRATION_GITLAB_API_URL}/v4/projects/${integration?.appId}/variables`,
          {
            key: key,
            value: secrets[key],
            protected: false,
            masked: false,
            raw: false,
            environment_scope:'*'
          },
          {
            headers: {
              "Authorization": `Bearer ${accessToken}`,
              "Content-Type": "application/json",
              "Accept-Encoding": "application/json",
            },
          }
        )
      }else {
        // udpate secret 
        await axios.put(
          `${INTEGRATION_GITLAB_API_URL}/v4/projects/${integration?.appId}/variables/${existingSecret.key}`,
          {
            ...existingSecret,
            value: secrets[existingSecret.key]
          },
          {
            headers: {
              "Authorization": `Bearer ${accessToken}`,
              "Content-Type": "application/json",
              "Accept-Encoding": "application/json",
            },
          }
        )
      }
    }

    // delete secrets 
    for (let sec of getSecretsRes) {
      if (!(sec.key in secrets)) {
        await axios.delete(
          `${INTEGRATION_GITLAB_API_URL}/v4/projects/${integration?.appId}/variables/${sec.key}`,
          {
            headers: {
              "Authorization": `Bearer ${accessToken}`,
            },
          }
        );
      }
    }
  }catch (err) {
    Sentry.setUser(null);
    Sentry.captureException(err);
    throw new Error("Failed to sync secrets to GitLab");
  }
}

export { syncSecrets };<|MERGE_RESOLUTION|>--- conflicted
+++ resolved
@@ -1414,19 +1414,11 @@
       }
     }
 
-<<<<<<< HEAD
-    // delete secret 
-    for (let sec of getSecretsRes) {
-      if (!(sec.name in secrets)){
-        await axios.delete(
-          `${INTEGRATION_TRAVISCI_API_URL}/settings/env_vars/${sec.id}?repository_id=${sec.repository_id}`,
-=======
     for await (const key of Object.keys(getSecretsRes)) {
       if (!(key in secrets)){
         // delete secret
         await request.delete(
           `${INTEGRATION_TRAVISCI_API_URL}/settings/env_vars/${getSecretsRes[key].id}?repository_id=${getSecretsRes[key].repository_id}`,
->>>>>>> d948923d
           {
             headers: {
               "Authorization": `token ${accessToken}`,
@@ -1440,7 +1432,7 @@
   } catch (err) {
     Sentry.setUser(null);
     Sentry.captureException(err);
-    throw new Error("Failed to sync secrets to TravisCI");
+    throw new Error("Failed to sync secrets to GitLab");
   }
 }
 
@@ -1464,7 +1456,7 @@
   try {
     // get secrets from gitlab
     const getSecretsRes = (
-      await axios.get(
+      await request.get(
         `${INTEGRATION_GITLAB_API_URL}/v4/projects/${integration?.appId}/variables`,
         { 
           headers: {
@@ -1478,7 +1470,7 @@
     for (const key of Object.keys(secrets)) {
       const existingSecret = getSecretsRes.find((s: any) => s.key == key);
       if (!existingSecret) {
-        await axios.post(
+        await request.post(
           `${INTEGRATION_GITLAB_API_URL}/v4/projects/${integration?.appId}/variables`,
           {
             key: key,
@@ -1498,7 +1490,7 @@
         )
       }else {
         // udpate secret 
-        await axios.put(
+        await request.put(
           `${INTEGRATION_GITLAB_API_URL}/v4/projects/${integration?.appId}/variables/${existingSecret.key}`,
           {
             ...existingSecret,
@@ -1518,7 +1510,7 @@
     // delete secrets 
     for (let sec of getSecretsRes) {
       if (!(sec.key in secrets)) {
-        await axios.delete(
+        await request.delete(
           `${INTEGRATION_GITLAB_API_URL}/v4/projects/${integration?.appId}/variables/${sec.key}`,
           {
             headers: {

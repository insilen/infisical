import * as Sentry from "@sentry/node";
import _ from 'lodash';
import AWS from 'aws-sdk';
import { 
  SecretsManagerClient, 
  UpdateSecretCommand,
  CreateSecretCommand,
  GetSecretValueCommand,
  ResourceNotFoundException
} from '@aws-sdk/client-secrets-manager';
import { Octokit } from "@octokit/rest";
import sodium from "libsodium-wrappers";
import { IIntegration, IIntegrationAuth } from "../models";
import {
  INTEGRATION_AZURE_KEY_VAULT,
  INTEGRATION_AWS_PARAMETER_STORE,
  INTEGRATION_AWS_SECRET_MANAGER,
  INTEGRATION_HEROKU,
  INTEGRATION_VERCEL,
  INTEGRATION_NETLIFY,
  INTEGRATION_GITHUB,
  INTEGRATION_RENDER,
  INTEGRATION_FLYIO,
  INTEGRATION_CIRCLECI,
  INTEGRATION_TRAVISCI,
  INTEGRATION_HEROKU_API_URL,
  INTEGRATION_VERCEL_API_URL,
  INTEGRATION_NETLIFY_API_URL,
  INTEGRATION_RENDER_API_URL,
  INTEGRATION_FLYIO_API_URL,
  INTEGRATION_CIRCLECI_API_URL,
  INTEGRATION_TRAVISCI_API_URL,
} from "../variables";
import request from '../config/request';

/**
 * Sync/push [secrets] to [app] in integration named [integration]
 * @param {Object} obj
 * @param {IIntegration} obj.integration - integration details
 * @param {IIntegrationAuth} obj.integrationAuth - integration auth details
 * @param {Object} obj.secrets - secrets to push to integration (object where keys are secret keys and values are secret values)
 * @param {String} obj.accessId - access id for integration
 * @param {String} obj.accessToken - access token for integration
 */
const syncSecrets = async ({
  integration,
  integrationAuth,
  secrets,
  accessId,
  accessToken,
}: {
  integration: IIntegration;
  integrationAuth: IIntegrationAuth;
  secrets: any;
  accessId: string | null;
  accessToken: string;
}) => {
  try {
    switch (integration.integration) {
      case INTEGRATION_AZURE_KEY_VAULT:
        await syncSecretsAzureKeyVault({
          integration,
          secrets,
          accessToken
        });
        break;
      case INTEGRATION_AWS_PARAMETER_STORE:
        await syncSecretsAWSParameterStore({
          integration,
          secrets,
          accessId,
          accessToken
        });
        break;
      case INTEGRATION_AWS_SECRET_MANAGER:
        await syncSecretsAWSSecretManager({
          integration,
          secrets,
          accessId,
          accessToken
        });
        break;
      case INTEGRATION_HEROKU:
        await syncSecretsHeroku({
          integration,
          secrets,
          accessToken,
        });
        break;
      case INTEGRATION_VERCEL:
        await syncSecretsVercel({
          integration,
          integrationAuth,
          secrets,
          accessToken,
        });
        break;
      case INTEGRATION_NETLIFY:
        await syncSecretsNetlify({
          integration,
          integrationAuth,
          secrets,
          accessToken,
        });
        break;
      case INTEGRATION_GITHUB:
        await syncSecretsGitHub({
          integration,
          secrets,
          accessToken,
        });
        break;
      case INTEGRATION_RENDER:
        await syncSecretsRender({
          integration,
          secrets,
          accessToken,
        });
        break;
      case INTEGRATION_FLYIO:
        await syncSecretsFlyio({
          integration,
          secrets,
          accessToken,
        });
        break;
      case INTEGRATION_CIRCLECI:
        await syncSecretsCircleCI({
          integration,
          secrets,
          accessToken,
        });
        break;
      case INTEGRATION_TRAVISCI:
        await syncSecretsTravisCI({
          integration,
          secrets,
          accessToken,
        });
        break;
    }
  } catch (err) {
    Sentry.setUser(null);
    Sentry.captureException(err);
    throw new Error('Failed to sync secrets to integration');
  }
};

/**
 * Sync/push [secrets] to Azure Key Vault with vault URI [integration.app]
 * @param {Object} obj
 * @param {IIntegration} obj.integration - integration details
 * @param {Object} obj.secrets - secrets to push to integration (object where keys are secret keys and values are secret values)
 * @param {String} obj.accessToken - access token for Azure Key Vault integration
 */
const syncSecretsAzureKeyVault = async ({
  integration,
  secrets,
  accessToken
}: {
  integration: IIntegration;
  secrets: any;
  accessToken: string;
}) => {
  try {

    interface GetAzureKeyVaultSecret {
      id: string; // secret URI
      attributes: {
        enabled: true,
        created: number;
        updated: number;
        recoveryLevel: string;
        recoverableDays: number;
      }
    }
    
    interface AzureKeyVaultSecret extends GetAzureKeyVaultSecret {
      key: string;
    }
    
    /**
     * Return all secrets from Azure Key Vault by paginating through URL [url]
     * @param {String} url - pagination URL to get next set of secrets from Azure Key Vault
     * @returns 
     */
    const paginateAzureKeyVaultSecrets = async (url: string) => {
      let result: GetAzureKeyVaultSecret[] = [];
      
      while (url) {
        const res = await request.get(url, {
          headers: {
            Authorization: `Bearer ${accessToken}`,
            'Accept-Encoding': 'application/json'
          }
        });
        
        result = result.concat(res.data.value);
        url = res.data.nextLink;
      }
      
      return result;
    }
    
    const getAzureKeyVaultSecrets = await paginateAzureKeyVaultSecrets(`${integration.app}/secrets?api-version=7.3`);
    
    let lastSlashIndex: number;
    const res = (await Promise.all(getAzureKeyVaultSecrets.map(async (getAzureKeyVaultSecret) => {
      if (!lastSlashIndex) {
        lastSlashIndex = getAzureKeyVaultSecret.id.lastIndexOf('/');
      }
      
      const azureKeyVaultSecret = await request.get(`${getAzureKeyVaultSecret.id}?api-version=7.3`, {
        headers: {
          'Authorization': `Bearer ${accessToken}`,
          'Accept-Encoding': 'application/json'
        }
      });

      return ({
        ...azureKeyVaultSecret.data,
        key: getAzureKeyVaultSecret.id.substring(lastSlashIndex + 1),
      });
    })))
    .reduce((obj: any, secret: any) => ({
        ...obj,
        [secret.key]: secret
    }), {});
    
    const setSecrets: {
      key: string;
      value: string;
    }[] = [];

    Object.keys(secrets).forEach((key) => {
      const hyphenatedKey = key.replace(/_/g, '-');
      if (!(hyphenatedKey in res)) {
        // case: secret has been created
        setSecrets.push({
          key: hyphenatedKey,
          value: secrets[key]
        });
      } else {
        if (secrets[key] !== res[hyphenatedKey].value) {
          // case: secret has been updated
          setSecrets.push({
            key: hyphenatedKey,
            value: secrets[key]
          });
        }
      }
    });
    
    const deleteSecrets: AzureKeyVaultSecret[] = [];
    
    Object.keys(res).forEach((key) => {
      const underscoredKey = key.replace(/-/g, '_');
      if (!(underscoredKey in secrets)) {
        deleteSecrets.push(res[key]);
      }
    });
    
    // Sync/push set secrets
    if (setSecrets.length > 0) {
      setSecrets.forEach(async ({ key, value }) => {
        await request.put(
          `${integration.app}/secrets/${key}?api-version=7.3`,
          {
            value
          },
          {
            headers: {
              Authorization: `Bearer ${accessToken}`,
              'Accept-Encoding': 'application/json'
            }
          }
        );
      });
    }
    
    if (deleteSecrets.length > 0) {
      deleteSecrets.forEach(async (secret) => {
        await request.delete(`${integration.app}/secrets/${secret.key}?api-version=7.3`, {
          headers: {
            'Authorization': `Bearer ${accessToken}`,
            'Accept-Encoding': 'application/json'
          }
        });
      });
    }
  } catch (err) {
    Sentry.setUser(null);
    Sentry.captureException(err);
    throw new Error('Failed to sync secrets to Azure Key Vault');
  }
};

/**
 * Sync/push [secrets] to AWS parameter store
 * @param {Object} obj
 * @param {IIntegration} obj.integration - integration details
 * @param {Object} obj.secrets - secrets to push to integration (object where keys are secret keys and values are secret values)
 * @param {String} obj.accessId - access id for AWS parameter store integration
 * @param {String} obj.accessToken - access token for AWS parameter store integration
 */
const syncSecretsAWSParameterStore = async ({
  integration,
  secrets,
  accessId,
  accessToken
}: {
  integration: IIntegration;
  secrets: any;
  accessId: string | null;
  accessToken: string;
}) => {
  try {
    if (!accessId) return;

    AWS.config.update({
      region: integration.region,
      accessKeyId: accessId,
      secretAccessKey: accessToken
    });

    const ssm = new AWS.SSM({
      apiVersion: '2014-11-06',
      region: integration.region
    });
    
    const params = {
      Path: integration.path,
      Recursive: true,
      WithDecryption: true
    };

    const parameterList = (await ssm.getParametersByPath(params).promise()).Parameters
    
    let awsParameterStoreSecretsObj: {
      [key: string]: any // TODO: fix type
    } = {};

    if (parameterList) {
      awsParameterStoreSecretsObj = parameterList.reduce((obj: any, secret: any) => ({
          ...obj,
          [secret.Name.split("/").pop()]: secret
      }), {});
    }

    // Identify secrets to create
    Object.keys(secrets).map(async (key) => {
        if (!(key in awsParameterStoreSecretsObj)) {
          // case: secret does not exist in AWS parameter store
          // -> create secret
          await ssm.putParameter({
            Name: `${integration.path}${key}`,
            Type: 'SecureString',
            Value: secrets[key],
            Overwrite: true
          }).promise();
        } else {
          // case: secret exists in AWS parameter store
          
          if (awsParameterStoreSecretsObj[key].Value !== secrets[key]) {
            // case: secret value doesn't match one in AWS parameter store
            // -> update secret
            await ssm.putParameter({
              Name: `${integration.path}${key}`,
              Type: 'SecureString',
              Value: secrets[key],
              Overwrite: true
            }).promise();
          }
        }
    });

    // Identify secrets to delete
    Object.keys(awsParameterStoreSecretsObj).map(async (key) => {
        if (!(key in secrets)) {
          // case: 
          // -> delete secret
          await ssm.deleteParameter({
            Name: awsParameterStoreSecretsObj[key].Name
          }).promise();
        }
    });

    AWS.config.update({
      region: undefined,
      accessKeyId: undefined,
      secretAccessKey: undefined
    }); 
  } catch (err) {
    Sentry.setUser(null);
    Sentry.captureException(err);
    throw new Error('Failed to sync secrets to AWS Parameter Store');
  }
}

/**
 * Sync/push [secrets] to AWS secret manager
 * @param {Object} obj
 * @param {IIntegration} obj.integration - integration details
 * @param {Object} obj.secrets - secrets to push to integration (object where keys are secret keys and values are secret values)
 * @param {String} obj.accessId - access id for AWS secret manager integration
 * @param {String} obj.accessToken - access token for AWS secret manager integration
 */
const syncSecretsAWSSecretManager = async ({
  integration,
  secrets,
  accessId,
  accessToken
}: {
  integration: IIntegration;
  secrets: any;
  accessId: string | null;
  accessToken: string;
}) => {
  let secretsManager;
  try {
    if (!accessId) return;

    AWS.config.update({
      region: integration.region,
      accessKeyId: accessId,
      secretAccessKey: accessToken
    });
    
    secretsManager = new SecretsManagerClient({
      region: integration.region,
      credentials: {
        accessKeyId: accessId,
        secretAccessKey: accessToken
      }
    });

    const awsSecretManagerSecret = await secretsManager.send(
      new GetSecretValueCommand({
        SecretId: integration.app
      })
    );
    
    let awsSecretManagerSecretObj: { [key: string]: any } = {};
    
    if (awsSecretManagerSecret?.SecretString) {
      awsSecretManagerSecretObj = JSON.parse(awsSecretManagerSecret.SecretString);
    }
    
    if (!_.isEqual(awsSecretManagerSecretObj, secrets)) {
      await secretsManager.send(new UpdateSecretCommand({
        SecretId: integration.app,
        SecretString: JSON.stringify(secrets)
      }));
    }

    AWS.config.update({
      region: undefined,
      accessKeyId: undefined,
      secretAccessKey: undefined
    }); 
  } catch (err) {
    if (err instanceof ResourceNotFoundException && secretsManager) {
      await secretsManager.send(new CreateSecretCommand({
        Name: integration.app,
        SecretString: JSON.stringify(secrets)
      }));
    } else {
      Sentry.setUser(null);
      Sentry.captureException(err);
      throw new Error('Failed to sync secrets to AWS Secret Manager'); 
    }
    AWS.config.update({
      region: undefined,
      accessKeyId: undefined,
      secretAccessKey: undefined
    }); 
  }
}

/**
 * Sync/push [secrets] to Heroku app named [integration.app]
 * @param {Object} obj
 * @param {IIntegration} obj.integration - integration details
 * @param {Object} obj.secrets - secrets to push to integration (object where keys are secret keys and values are secret values)
 * @param {String} obj.accessToken - access token for Heroku integration
 */
const syncSecretsHeroku = async ({
  integration,
  secrets,
  accessToken,
}: {
  integration: IIntegration;
  secrets: any;
  accessToken: string;
}) => {
  try {
    const herokuSecrets = (
      await request.get(
        `${INTEGRATION_HEROKU_API_URL}/apps/${integration.app}/config-vars`,
        {
          headers: {
            Accept: "application/vnd.heroku+json; version=3",
            Authorization: `Bearer ${accessToken}`,
            'Accept-Encoding': 'application/json'
          },
        }
      )
    ).data;

    Object.keys(herokuSecrets).forEach((key) => {
      if (!(key in secrets)) {
        secrets[key] = null;
      }
    });

    await request.patch(
      `${INTEGRATION_HEROKU_API_URL}/apps/${integration.app}/config-vars`,
      secrets,
      {
        headers: {
          Accept: "application/vnd.heroku+json; version=3",
          Authorization: `Bearer ${accessToken}`,
          'Accept-Encoding': 'application/json'
        },
      }
    );
  } catch (err) {
    Sentry.setUser(null);
    Sentry.captureException(err);
    throw new Error("Failed to sync secrets to Heroku");
  }
};

/**
 * Sync/push [secrets] to Vercel project named [integration.app]
 * @param {Object} obj
 * @param {IIntegration} obj.integration - integration details
 * @param {Object} obj.secrets - secrets to push to integration (object where keys are secret keys and values are secret values)
 */
const syncSecretsVercel = async ({
  integration,
  integrationAuth,
  secrets,
  accessToken,
}: {
  integration: IIntegration;
  integrationAuth: IIntegrationAuth;
  secrets: any;
  accessToken: string;
}) => {
  interface VercelSecret {
    id?: string;
    type: string;
    key: string;
    value: string;
    target: string[];
  }
  
  try {
    // Get all (decrypted) secrets back from Vercel in
    // decrypted format
    const params: { [key: string]: string } = {
      decrypt: "true",
      ...(integrationAuth?.teamId
        ? {
            teamId: integrationAuth.teamId,
          }
        : {}),
    };
    
    // const res = (
    //   await Promise.all(
    //     (
    //       await request.get(
    //         `${INTEGRATION_VERCEL_API_URL}/v9/projects/${integration.app}/env`,
    //         {
    //           params,
    //           headers: {
    //               Authorization: `Bearer ${accessToken}`,
    //               'Accept-Encoding': 'application/json'
    //           }
    //       }
    //   ))
    //   .data
    //   .envs
    //   .filter((secret: VercelSecret) => secret.target.includes(integration.targetEnvironment))
    //   .map(async (secret: VercelSecret) => {
    //     if (secret.type === 'encrypted') {
    //       // case: secret is encrypted -> need to decrypt
    //       const decryptedSecret = (await request.get(
    //           `${INTEGRATION_VERCEL_API_URL}/v9/projects/${integration.app}/env/${secret.id}`,
    //           {
    //             params,
    //             headers: {
    //                 Authorization: `Bearer ${accessToken}`,
    //                 'Accept-Encoding': 'application/json'
    //             }
    //           }
    //       )).data;

    //       return decryptedSecret;
    //     }

    //     return secret;
    //   }))).reduce((obj: any, secret: any) => ({
    //       ...obj,
    //       [secret.key]: secret
    //   }), {});
    
    const vercelSecrets: VercelSecret[] = (await request.get(
      `${INTEGRATION_VERCEL_API_URL}/v9/projects/${integration.app}/env`,
      {
        params,
        headers: {
            Authorization: `Bearer ${accessToken}`,
            'Accept-Encoding': 'application/json'
        }
      }
    ))
    .data
    .envs
    .filter((secret: VercelSecret) => secret.target.includes(integration.targetEnvironment));

    const res: { [key: string]: VercelSecret } = {};

    for await (const vercelSecret of vercelSecrets) {
      if (vercelSecret.type === 'encrypted') {
        // case: secret is encrypted -> need to decrypt
        const decryptedSecret = (await request.get(
            `${INTEGRATION_VERCEL_API_URL}/v9/projects/${integration.app}/env/${vercelSecret.id}`,
            {
              params,
              headers: {
                  Authorization: `Bearer ${accessToken}`,
                  'Accept-Encoding': 'application/json'
              }
            }
        )).data;

        res[vercelSecret.key] = decryptedSecret;
      } else {
        res[vercelSecret.key] = vercelSecret;
      }
    }

    const updateSecrets: VercelSecret[] = [];
    const deleteSecrets: VercelSecret[] = [];
    const newSecrets: VercelSecret[] = [];

    // Identify secrets to create
    Object.keys(secrets).map((key) => {
      if (!(key in res)) {
        // case: secret has been created
        newSecrets.push({
          key: key,
          value: secrets[key],
          type: "encrypted",
          target: [integration.targetEnvironment],
        });
      }
    });

    // Identify secrets to update and delete
    Object.keys(res).map((key) => {
      if (key in secrets) {
        if (res[key].value !== secrets[key]) {
          // case: secret value has changed
          updateSecrets.push({
            id: res[key].id,
            key: key,
            value: secrets[key],
            type: res[key].type,
            target: res[key].target.includes(integration.targetEnvironment) 
            ? [...res[key].target] 
            : [...res[key].target, integration.targetEnvironment]
          });
        }
      } else {
        // case: secret has been deleted
        deleteSecrets.push({
          id: res[key].id,
          key: key,
          value: res[key].value,
          type: "encrypted", // value doesn't matter
          target: [integration.targetEnvironment],
        });
      }
    });

    // Sync/push new secrets
    if (newSecrets.length > 0) {
      await request.post(
        `${INTEGRATION_VERCEL_API_URL}/v10/projects/${integration.app}/env`,
        newSecrets,
        {
          params,
          headers: {
            Authorization: `Bearer ${accessToken}`,
            'Accept-Encoding': 'application/json'
          },
        }
      );
    }
  
    for await (const secret of updateSecrets) {
      if (secret.type !== 'sensitive') {
        const { id, ...updatedSecret } = secret;
        await request.patch(
          `${INTEGRATION_VERCEL_API_URL}/v9/projects/${integration.app}/env/${secret.id}`,
          updatedSecret,
          {
            params,
            headers: {
              Authorization: `Bearer ${accessToken}`,
              'Accept-Encoding': 'application/json'
            },
          }
        );
      } 
    }

    for await (const secret of deleteSecrets) {
      await request.delete(
        `${INTEGRATION_VERCEL_API_URL}/v9/projects/${integration.app}/env/${secret.id}`,
        {
          params,
          headers: {
            Authorization: `Bearer ${accessToken}`,
            'Accept-Encoding': 'application/json'
          },
        }
      ); 
    }
  } catch (err) {
    Sentry.setUser(null);
    Sentry.captureException(err);
    throw new Error("Failed to sync secrets to Vercel");
  }
};

/**
 * Sync/push [secrets] to Netlify site with id [integration.appId]
 * @param {Object} obj
 * @param {IIntegration} obj.integration - integration details
 * @param {IIntegrationAuth} obj.integrationAuth - integration auth details
 * @param {Object} obj.secrets - secrets to push to integration (object where keys are secret keys and values are secret values)
 * @param {Object} obj.accessToken - access token for Netlify integration
 */
const syncSecretsNetlify = async ({
  integration,
  integrationAuth,
  secrets,
  accessToken,
}: {
  integration: IIntegration;
  integrationAuth: IIntegrationAuth;
  secrets: any;
  accessToken: string;
}) => {
  try {
    interface NetlifyValue {
      id?: string;
      context: string; // 'dev' | 'branch-deploy' | 'deploy-preview' | 'production',
      value: string;
    }

    interface NetlifySecret {
      key: string;
      values: NetlifyValue[];
    }

    interface NetlifySecretsRes {
      [index: string]: NetlifySecret;
    }

    const getParams = new URLSearchParams({
      context_name: "all", // integration.context or all
      site_id: integration.appId,
    });

    const res = (
      await request.get(
        `${INTEGRATION_NETLIFY_API_URL}/api/v1/accounts/${integrationAuth.accountId}/env`,
        {
          params: getParams,
          headers: {
            Authorization: `Bearer ${accessToken}`,
            'Accept-Encoding': 'application/json'
          },
        }
      )
    ).data.reduce(
      (obj: any, secret: any) => ({
        ...obj,
        [secret.key]: secret,
      }),
      {}
    );

    const newSecrets: NetlifySecret[] = []; // createEnvVars
    const deleteSecrets: string[] = []; // deleteEnvVar
    const deleteSecretValues: NetlifySecret[] = []; // deleteEnvVarValue
    const updateSecrets: NetlifySecret[] = []; // setEnvVarValue

    // identify secrets to create and update
    Object.keys(secrets).map((key) => {
      if (!(key in res)) {
        // case: Infisical secret does not exist in Netlify -> create secret
        newSecrets.push({
          key,
          values: [
            {
              value: secrets[key],
              context: integration.targetEnvironment,
            },
          ],
        });
      } else {
        // case: Infisical secret exists in Netlify
        const contexts = res[key].values.reduce(
          (obj: any, value: NetlifyValue) => ({
            ...obj,
            [value.context]: value,
          }),
          {}
        );

        if (integration.targetEnvironment in contexts) {
          // case: Netlify secret value exists in integration context
          if (secrets[key] !== contexts[integration.targetEnvironment].value) {
            // case: Infisical and Netlify secret values are different
            // -> update Netlify secret context and value
            updateSecrets.push({
              key,
              values: [
                {
                  context: integration.targetEnvironment,
                  value: secrets[key],
                },
              ],
            });
          }
        } else {
          // case: Netlify secret value does not exist in integration context
          // -> add the new Netlify secret context and value
          updateSecrets.push({
            key,
            values: [
              {
                context: integration.targetEnvironment,
                value: secrets[key],
              },
            ],
          });
        }
      }
    });

    // identify secrets to delete
    // TODO: revise (patch case where 1 context was deleted but others still there
    Object.keys(res).map((key) => {
      // loop through each key's context
      if (!(key in secrets)) {
        // case: Netlify secret does not exist in Infisical

        const numberOfValues = res[key].values.length;

        res[key].values.forEach((value: NetlifyValue) => {
          if (value.context === integration.targetEnvironment) {
            if (numberOfValues <= 1) {
              // case: Netlify secret value has less than 1 context -> delete secret
              deleteSecrets.push(key);
            } else {
              // case: Netlify secret value has more than 1 context -> delete secret value context
              deleteSecretValues.push({
                key,
                values: [
                  {
                    id: value.id,
                    context: integration.targetEnvironment,
                    value: value.value,
                  },
                ],
              });
            }
          }
        });
      }
    });

    const syncParams = new URLSearchParams({
      site_id: integration.appId,
    });

    if (newSecrets.length > 0) {
      await request.post(
        `${INTEGRATION_NETLIFY_API_URL}/api/v1/accounts/${integrationAuth.accountId}/env`,
        newSecrets,
        {
          params: syncParams,
          headers: {
            Authorization: `Bearer ${accessToken}`,
            'Accept-Encoding': 'application/json'
          },
        }
      );
    }

    if (updateSecrets.length > 0) {
      updateSecrets.forEach(async (secret: NetlifySecret) => {
        await request.patch(
          `${INTEGRATION_NETLIFY_API_URL}/api/v1/accounts/${integrationAuth.accountId}/env/${secret.key}`,
          {
            context: secret.values[0].context,
            value: secret.values[0].value,
          },
          {
            params: syncParams,
            headers: {
              Authorization: `Bearer ${accessToken}`,
              'Accept-Encoding': 'application/json'
            },
          }
        );
      });
    }

    if (deleteSecrets.length > 0) {
      deleteSecrets.forEach(async (key: string) => {
        await request.delete(
          `${INTEGRATION_NETLIFY_API_URL}/api/v1/accounts/${integrationAuth.accountId}/env/${key}`,
          {
            params: syncParams,
            headers: {
              Authorization: `Bearer ${accessToken}`,
              'Accept-Encoding': 'application/json'
            },
          }
        );
      });
    }

    if (deleteSecretValues.length > 0) {
      deleteSecretValues.forEach(async (secret: NetlifySecret) => {
        await request.delete(
          `${INTEGRATION_NETLIFY_API_URL}/api/v1/accounts/${integrationAuth.accountId}/env/${secret.key}/value/${secret.values[0].id}`,
          {
            params: syncParams,
            headers: {
              Authorization: `Bearer ${accessToken}`,
              'Accept-Encoding': 'application/json'
            },
          }
        );
      });
    }
  } catch (err) {
    Sentry.setUser(null);
    Sentry.captureException(err);
    throw new Error("Failed to sync secrets to Heroku");
  }
};

/**
 * Sync/push [secrets] to GitHub repo with name [integration.app]
 * @param {Object} obj
 * @param {IIntegration} obj.integration - integration details
 * @param {IIntegrationAuth} obj.integrationAuth - integration auth details
 * @param {Object} obj.secrets - secrets to push to integration (object where keys are secret keys and values are secret values)
 * @param {String} obj.accessToken - access token for GitHub integration
 */
const syncSecretsGitHub = async ({
  integration,
  secrets,
  accessToken,
}: {
  integration: IIntegration;
  secrets: any;
  accessToken: string;
}) => {
  try {
    interface GitHubRepoKey {
      key_id: string;
      key: string;
    }

    interface GitHubSecret {
      name: string;
      created_at: string;
      updated_at: string;
    }

    interface GitHubSecretRes {
      [index: string]: GitHubSecret;
    }

    const deleteSecrets: GitHubSecret[] = [];

    const octokit = new Octokit({
      auth: accessToken,
    });

    // const user = (await octokit.request('GET /user', {})).data;
    const repoPublicKey: GitHubRepoKey = (
      await octokit.request(
        "GET /repos/{owner}/{repo}/actions/secrets/public-key",
        {
          owner: integration.owner,
          repo: integration.app,
        }
      )
    ).data;

    // Get local copy of decrypted secrets. We cannot decrypt them as we dont have access to GH private key
    const encryptedSecrets: GitHubSecretRes = (
      await octokit.request("GET /repos/{owner}/{repo}/actions/secrets", {
        owner: integration.owner,
        repo: integration.app,
      })
    ).data.secrets.reduce(
      (obj: any, secret: any) => ({
        ...obj,
        [secret.name]: secret,
      }),
      {}
    );

    Object.keys(encryptedSecrets).map(async (key) => {
      if (!(key in secrets)) {
        await octokit.request(
          "DELETE /repos/{owner}/{repo}/actions/secrets/{secret_name}",
          {
            owner: integration.owner,
            repo: integration.app,
            secret_name: key,
          }
        );
      }
    });

    Object.keys(secrets).map((key) => {
      // let encryptedSecret;
      sodium.ready.then(async () => {
        // convert secret & base64 key to Uint8Array.
        const binkey = sodium.from_base64(
          repoPublicKey.key,
          sodium.base64_variants.ORIGINAL
        );
        const binsec = sodium.from_string(secrets[key]);

        // encrypt secret using libsodium
        const encBytes = sodium.crypto_box_seal(binsec, binkey);

        // convert encrypted Uint8Array to base64
        const encryptedSecret = sodium.to_base64(
          encBytes,
          sodium.base64_variants.ORIGINAL
        );

        await octokit.request(
          "PUT /repos/{owner}/{repo}/actions/secrets/{secret_name}",
          {
            owner: integration.owner,
            repo: integration.app,
            secret_name: key,
            encrypted_value: encryptedSecret,
            key_id: repoPublicKey.key_id,
          }
        );
      });
    });
  } catch (err) {
    Sentry.setUser(null);
    Sentry.captureException(err);
    throw new Error("Failed to sync secrets to GitHub");
  }
};

/**
 * Sync/push [secrets] to Render service with id [integration.appId]
 * @param {Object} obj
 * @param {IIntegration} obj.integration - integration details
 * @param {Object} obj.secrets - secrets to push to integration (object where keys are secret keys and values are secret values)
 * @param {String} obj.accessToken - access token for Render integration
 */
const syncSecretsRender = async ({
  integration,
  secrets,
  accessToken,
}: {
  integration: IIntegration;
  secrets: any;
  accessToken: string;
}) => {
  try {
    await request.put(
      `${INTEGRATION_RENDER_API_URL}/v1/services/${integration.appId}/env-vars`,
      Object.keys(secrets).map((key) => ({
        key,
        value: secrets[key],
      })),
      {
        headers: {
          Authorization: `Bearer ${accessToken}`,
          'Accept-Encoding': 'application/json'
        },
      }
    );
  } catch (err) {
    Sentry.setUser(null);
    Sentry.captureException(err);
    throw new Error("Failed to sync secrets to Render");
  }
};

/**
 * Sync/push [secrets] to Fly.io app
 * @param {Object} obj
 * @param {IIntegration} obj.integration - integration details
 * @param {Object} obj.secrets - secrets to push to integration (object where keys are secret keys and values are secret values)
 * @param {String} obj.accessToken - access token for Render integration
 */
const syncSecretsFlyio = async ({
  integration,
  secrets,
  accessToken,
}: {
  integration: IIntegration;
  secrets: any;
  accessToken: string;
}) => {
  try {
    // set secrets
    const SetSecrets = `
      mutation($input: SetSecretsInput!) {
        setSecrets(input: $input) {
          release {
            id
            version
            reason
            description
            user {
              id
              email
              name
            }
            evaluationId
            createdAt
          }
        }
      }
    `;

    await request.post(INTEGRATION_FLYIO_API_URL, {
      query: SetSecrets,
      variables: {
        input: {
          appId: integration.app,
          secrets: Object.entries(secrets).map(([key, value]) => ({
            key,
            value,
          })),
        },
      },
    }, {
      headers: {
        Authorization: "Bearer " + accessToken,
        'Accept-Encoding': 'application/json',
      },
    });

    // get secrets
    interface FlyioSecret {
      name: string;
      digest: string;
      createdAt: string;
    }

    const GetSecrets = `query ($appName: String!) {
        app(name: $appName) {
            secrets {
                name
                digest
                createdAt
            }
        }
    }`;

    const getSecretsRes = (await request.post(INTEGRATION_FLYIO_API_URL, {
      query: GetSecrets,
      variables: {
        appName: integration.app,
      },
    }, {
      headers: {
        Authorization: "Bearer " + accessToken,
        'Content-Type': 'application/json',
        'Accept-Encoding': 'application/json',
      },
    })).data.data.app.secrets;

    const deleteSecretsKeys = getSecretsRes
      .filter((secret: FlyioSecret) => !(secret.name in secrets))
      .map((secret: FlyioSecret) => secret.name);

    // unset (delete) secrets
    const DeleteSecrets = `mutation($input: UnsetSecretsInput!) {
        unsetSecrets(input: $input) {
            release {
                id
                version
                reason
                description
                user {
                    id
                    email
                    name
                }
                evaluationId
                createdAt
            }
        }
    }`;

    await request.post(INTEGRATION_FLYIO_API_URL, {
      query: DeleteSecrets,
      variables: {
        input: {
          appId: integration.app,
          keys: deleteSecretsKeys,
        },
      },
    }, {
      headers: {
        Authorization: "Bearer " + accessToken,
        "Content-Type": "application/json",
        'Accept-Encoding': 'application/json',
      },
    });

  } catch (err) {
    Sentry.setUser(null);
    Sentry.captureException(err);
    throw new Error("Failed to sync secrets to Fly.io");
  }
};

/**
 * Sync/push [secrets] to CircleCI project
 * @param {Object} obj
 * @param {IIntegration} obj.integration - integration details
 * @param {Object} obj.secrets - secrets to push to integration (object where keys are secret keys and values are secret values)
 * @param {String} obj.accessToken - access token for CircleCI integration
 */
const syncSecretsCircleCI = async ({
  integration,
  secrets,
  accessToken,
}: {
  integration: IIntegration;
  secrets: any;
  accessToken: string;
}) => {  
  try {
    const circleciOrganizationDetail = (
      await request.get(`${INTEGRATION_CIRCLECI_API_URL}/v2/me/collaborations`, {
        headers: {
          "Circle-Token": accessToken,
          "Accept-Encoding": "application/json",
        },
      })
    ).data[0];

    const { slug } = circleciOrganizationDetail;

    // sync secrets to CircleCI
    Object.keys(secrets).forEach(
      async (key) =>
        await request.post(
          `${INTEGRATION_CIRCLECI_API_URL}/v2/project/${slug}/${integration.app}/envvar`,
          {
            name: key,
            value: secrets[key],
          },
          {
            headers: {
              "Circle-Token": accessToken,
              "Content-Type": "application/json",
            },
          }
        )
    );

    // get secrets from CircleCI
    const getSecretsRes = (
      await request.get(
        `${INTEGRATION_CIRCLECI_API_URL}/v2/project/${slug}/${integration.app}/envvar`,
        {
          headers: {
            "Circle-Token": accessToken,
            "Accept-Encoding": "application/json",
          },
        }
      )
    ).data?.items;

    // delete secrets from CircleCI
    getSecretsRes.forEach(async (sec: any) => {
      if (!(sec.name in secrets)) {
        await request.delete(
          `${INTEGRATION_CIRCLECI_API_URL}/v2/project/${slug}/${integration.app}/envvar/${sec.name}`,
          {
            headers: {
              "Circle-Token": accessToken,
              "Content-Type": "application/json",
            },
          }
        );
      }
    });
  } catch (err) {
    Sentry.setUser(null);
    Sentry.captureException(err);
    throw new Error("Failed to sync secrets to CircleCI");
  }
};

/**
 * Sync/push [secrets] to TravisCI project 
 * @param {Object} obj
 * @param {IIntegration} obj.integration - integration details
 * @param {Object} obj.secrets - secrets to push to integration (object where keys are secret keys and values are secret values)
 * @param {String} obj.accessToken - access token for TravisCI integration
 */
const syncSecretsTravisCI = async ({
  integration,
  secrets,
  accessToken,
}: {
  integration: IIntegration;
  secrets: any;
  accessToken: string;
}) => {
  try {
    // get secrets from travis-ci  
    const getSecretsRes = (
<<<<<<< HEAD
      await axios.get(
=======
      await request.get(
>>>>>>> b61350f6
        `${INTEGRATION_TRAVISCI_API_URL}/settings/env_vars?repository_id=${integration.appId}`,
        {
          headers: {
            "Authorization": `token ${accessToken}`,
            "Accept-Encoding": "application/json",
          },
        }
      )
<<<<<<< HEAD
    ).data?.env_vars;

    // add secrets
    for (const key of Object.keys(secrets)) {
      const existingSecret = getSecretsRes.find((s: any) => s.name == key);
      if(!existingSecret){
        await axios.post(
=======
    )
    .data
    ?.env_vars
    .reduce((obj: any, secret: any) => ({
        ...obj,
        [secret.name]: secret
    }), {});
    
    // add secrets
    for await (const key of Object.keys(secrets)) {
      if (!(key in getSecretsRes)) {
        // case: secret does not exist in travis ci
        // -> add secret
        await request.post(
>>>>>>> b61350f6
          `${INTEGRATION_TRAVISCI_API_URL}/settings/env_vars?repository_id=${integration.appId}`,
          {
            env_var: {
              name: key,
<<<<<<< HEAD
              value: secrets[key],
=======
              value: secrets[key]
>>>>>>> b61350f6
            }
          },
          {
            headers: {
              "Authorization": `token ${accessToken}`,
              "Content-Type": "application/json",
              "Accept-Encoding": "application/json",
            },
          }
<<<<<<< HEAD
        )
      }else { // update secret
        await axios.patch(
          `${INTEGRATION_TRAVISCI_API_URL}/settings/env_vars/${existingSecret.id}?repository_id=${existingSecret.repository_id}`,
=======
        );
      } else {
        // case: secret exists in travis ci
        // -> update/set secret
        await request.patch(
          `${INTEGRATION_TRAVISCI_API_URL}/settings/env_vars/${getSecretsRes[key].id}?repository_id=${getSecretsRes[key].repository_id}`,
>>>>>>> b61350f6
          {
            env_var: {
              name: key,
              value: secrets[key],
            }
          },
          {
            headers: {
              "Authorization": `token ${accessToken}`,
              "Content-Type": "application/json",
              "Accept-Encoding": "application/json",
            },
          }
<<<<<<< HEAD
        )
      }
    }

    // delete secret 
    for (const sec of getSecretsRes) {
      if (!(sec.name in secrets)){
        await axios.delete(
          `${INTEGRATION_TRAVISCI_API_URL}/settings/env_vars/${sec.id}?repository_id=${sec.repository_id}`,
=======
        );
      }
    }

    for await (const key of Object.keys(getSecretsRes)) {
      if (!(key in secrets)){
        // delete secret
        await request.delete(
          `${INTEGRATION_TRAVISCI_API_URL}/settings/env_vars/${getSecretsRes[key].id}?repository_id=${getSecretsRes[key].repository_id}`,
>>>>>>> b61350f6
          {
            headers: {
              "Authorization": `token ${accessToken}`,
              "Content-Type": "application/json",
              "Accept-Encoding": "application/json",
            },
          }
        );
      }
    }
<<<<<<< HEAD
  }catch (err) {
    Sentry.setUser(null);
    Sentry.captureException(err);
    throw new Error("Failed to sync secrets to CircleCI");
=======
  } catch (err) {
    Sentry.setUser(null);
    Sentry.captureException(err);
    throw new Error("Failed to sync secrets to TravisCI");
>>>>>>> b61350f6
  }
}

export { syncSecrets };<|MERGE_RESOLUTION|>--- conflicted
+++ resolved
@@ -1344,11 +1344,7 @@
   try {
     // get secrets from travis-ci  
     const getSecretsRes = (
-<<<<<<< HEAD
-      await axios.get(
-=======
       await request.get(
->>>>>>> b61350f6
         `${INTEGRATION_TRAVISCI_API_URL}/settings/env_vars?repository_id=${integration.appId}`,
         {
           headers: {
@@ -1357,15 +1353,6 @@
           },
         }
       )
-<<<<<<< HEAD
-    ).data?.env_vars;
-
-    // add secrets
-    for (const key of Object.keys(secrets)) {
-      const existingSecret = getSecretsRes.find((s: any) => s.name == key);
-      if(!existingSecret){
-        await axios.post(
-=======
     )
     .data
     ?.env_vars
@@ -1380,16 +1367,11 @@
         // case: secret does not exist in travis ci
         // -> add secret
         await request.post(
->>>>>>> b61350f6
           `${INTEGRATION_TRAVISCI_API_URL}/settings/env_vars?repository_id=${integration.appId}`,
           {
             env_var: {
               name: key,
-<<<<<<< HEAD
-              value: secrets[key],
-=======
               value: secrets[key]
->>>>>>> b61350f6
             }
           },
           {
@@ -1399,19 +1381,12 @@
               "Accept-Encoding": "application/json",
             },
           }
-<<<<<<< HEAD
-        )
-      }else { // update secret
-        await axios.patch(
-          `${INTEGRATION_TRAVISCI_API_URL}/settings/env_vars/${existingSecret.id}?repository_id=${existingSecret.repository_id}`,
-=======
         );
       } else {
         // case: secret exists in travis ci
         // -> update/set secret
         await request.patch(
           `${INTEGRATION_TRAVISCI_API_URL}/settings/env_vars/${getSecretsRes[key].id}?repository_id=${getSecretsRes[key].repository_id}`,
->>>>>>> b61350f6
           {
             env_var: {
               name: key,
@@ -1425,17 +1400,6 @@
               "Accept-Encoding": "application/json",
             },
           }
-<<<<<<< HEAD
-        )
-      }
-    }
-
-    // delete secret 
-    for (const sec of getSecretsRes) {
-      if (!(sec.name in secrets)){
-        await axios.delete(
-          `${INTEGRATION_TRAVISCI_API_URL}/settings/env_vars/${sec.id}?repository_id=${sec.repository_id}`,
-=======
         );
       }
     }
@@ -1445,7 +1409,6 @@
         // delete secret
         await request.delete(
           `${INTEGRATION_TRAVISCI_API_URL}/settings/env_vars/${getSecretsRes[key].id}?repository_id=${getSecretsRes[key].repository_id}`,
->>>>>>> b61350f6
           {
             headers: {
               "Authorization": `token ${accessToken}`,
@@ -1456,17 +1419,10 @@
         );
       }
     }
-<<<<<<< HEAD
-  }catch (err) {
-    Sentry.setUser(null);
-    Sentry.captureException(err);
-    throw new Error("Failed to sync secrets to CircleCI");
-=======
   } catch (err) {
     Sentry.setUser(null);
     Sentry.captureException(err);
     throw new Error("Failed to sync secrets to TravisCI");
->>>>>>> b61350f6
   }
 }
 

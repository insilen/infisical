import { Request, Response } from 'express';
import * as Sentry from '@sentry/node';
import {
    Key,
<<<<<<< HEAD
=======
	IUser,
	ServiceToken,
	ServiceTokenData
>>>>>>> e364094d
} from '../../models';
import {
	v2PushSecrets as push,
	pullSecrets as pull,
	reformatPullSecrets
} from '../../helpers/secret';
import { pushKeys } from '../../helpers/key';
import { postHogClient, EventService } from '../../services';
import { eventPushSecrets } from '../../events';
import { ENV_SET } from '../../variables';

interface V2PushSecret {
	type: string; // personal or shared
	secretKeyCiphertext: string;
	secretKeyIV: string;
	secretKeyTag: string;
	secretKeyHash: string;
	secretValueCiphertext: string;
	secretValueIV: string;
	secretValueTag: string;
	secretValueHash: string;
	secretCommentCiphertext?: string;
	secretCommentIV?: string;
	secretCommentTag?: string;
	secretCommentHash?: string;
}

/**
 * Upload (encrypted) secrets to workspace with id [workspaceId]
 * for environment [environment]
 * @param req
 * @param res
 * @returns
 */
export const pushWorkspaceSecrets = async (req: Request, res: Response) => {
	// upload (encrypted) secrets to workspace with id [workspaceId]
	try {
		let { secrets }: { secrets: V2PushSecret[] } = req.body;
		const { keys, environment, channel } = req.body;
		const { workspaceId } = req.params;

		// validate environment
		if (!ENV_SET.has(environment)) {
			throw new Error('Failed to validate environment');
		}

		// sanitize secrets
		secrets = secrets.filter(
			(s: V2PushSecret) => s.secretKeyCiphertext !== '' && s.secretValueCiphertext !== ''
		);

		await push({
			userId: req.user._id,
			workspaceId,
			environment,
			secrets,
			channel: channel ? channel : 'cli',
			ipAddress: req.ip
		});

		await pushKeys({
			userId: req.user._id,
			workspaceId,
			keys
		});
		
		if (postHogClient) {
			postHogClient.capture({
				event: 'secrets pushed',
				distinctId: req.user.email,
				properties: {
					numberOfSecrets: secrets.length,
					environment,
					workspaceId,
					channel: channel ? channel : 'cli'
				}
			});
		}

		// trigger event - push secrets
		EventService.handleEvent({
			event: eventPushSecrets({
				workspaceId
			})
		});

	} catch (err) {
		Sentry.setUser({ email: req.user.email });
		Sentry.captureException(err);
		return res.status(400).send({
			message: 'Failed to upload workspace secrets'
		});
	}

	return res.status(200).send({
		message: 'Successfully uploaded workspace secrets'
	});
};

/**
 * Return (encrypted) secrets for workspace with id [workspaceId]
 * for environment [environment]
 * @param req
 * @param res
 * @returns
 */
export const pullSecrets = async (req: Request, res: Response) => {
	let secrets;
	try {
		const environment: string = req.query.environment as string;
		const channel: string = req.query.channel as string;
		const { workspaceId } = req.params;
		
		let userId;
		if (req.user) {
			userId = req.user._id.toString();
		} else if (req.serviceTokenData) {
			userId = req.serviceTokenData.user._id
		}

		secrets = await pull({
			userId,
			workspaceId,
			environment,
			channel,
			ipAddress: req.ip
		});
		
		if (channel !== 'cli') {
			secrets = reformatPullSecrets({ secrets });
		}

		if (postHogClient) {
			// capture secrets pushed event in production
			postHogClient.capture({
				distinctId: req.user.email,
				event: 'secrets pulled',
				properties: {
					numberOfSecrets: secrets.length,
					environment,
					workspaceId,
					channel: channel ? channel : 'cli'
				}
			});
		}
	} catch (err) {
		Sentry.setUser({ email: req.user.email });
		Sentry.captureException(err);
		return res.status(400).send({
			message: 'Failed to pull workspace secrets'
		});
	}

	return res.status(200).send({
		secrets
	});
};

export const getWorkspaceKey = async (req: Request, res: Response) => {
	let key;
	try {
		const { workspaceId } = req.params;

		key = await Key.findOne({
			workspace: workspaceId,
			receiver: req.user._id
		}).populate('sender', '+publicKey');
		
		if (!key) throw new Error('Failed to find workspace key');
	} catch (err) {
		Sentry.setUser({ email: req.user.email });
		Sentry.captureException(err);
		return res.status(400).send({
			message: 'Failed to get workspace key'
		});
	}

	return res.status(200).send({
		key
	});
}
export const getWorkspaceServiceTokenData = async (
	req: Request,
	res: Response
) => {
	let serviceTokenData;
	try {
		const { workspaceId } = req.query;

		serviceTokenData = await ServiceTokenData
			.find({
				workspace: workspaceId
			})
			.select('+encryptedKey +iv +tag');

	} catch (err) {
		Sentry.setUser({ email: req.user.email });
		Sentry.captureException(err);
		return res.status(400).send({
			message: 'Failed to get workspace service token data'
		});
	}
	
	return res.status(200).send({
		serviceTokenData
	});
}<|MERGE_RESOLUTION|>--- conflicted
+++ resolved
@@ -2,12 +2,7 @@
 import * as Sentry from '@sentry/node';
 import {
     Key,
-<<<<<<< HEAD
-=======
-	IUser,
-	ServiceToken,
 	ServiceTokenData
->>>>>>> e364094d
 } from '../../models';
 import {
 	v2PushSecrets as push,

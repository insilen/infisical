--- conflicted
+++ resolved
@@ -6,16 +6,11 @@
 import ms from "ms";
 import { z } from "zod";
 
-<<<<<<< HEAD
+import { TCertificateAuthorities, TCertificateTemplates } from "@app/db/schemas";
 import { TCertificateAuthorityEstConfigsUpdate } from "@app/db/schemas/certificate-authority-est-configs";
 import { TPermissionServiceFactory } from "@app/ee/services/permission/permission-service";
 import { ProjectPermissionActions, ProjectPermissionSub } from "@app/ee/services/permission/project-permission";
 import { getConfig } from "@app/lib/config/env";
-=======
-import { TCertificateAuthorities, TCertificateTemplates } from "@app/db/schemas";
-import { TPermissionServiceFactory } from "@app/ee/services/permission/permission-service";
-import { ProjectPermissionActions, ProjectPermissionSub } from "@app/ee/services/permission/project-permission";
->>>>>>> 04cb499f
 import { BadRequestError, NotFoundError } from "@app/lib/errors";
 import { TCertificateBodyDALFactory } from "@app/services/certificate/certificate-body-dal";
 import { TCertificateDALFactory } from "@app/services/certificate/certificate-dal";
@@ -1289,29 +1284,23 @@
    * Return new leaf certificate issued by CA with id [caId].
    * Note: CSR is generated externally and submitted to Infisical.
    */
-<<<<<<< HEAD
   const signCertFromCa = async (dto: TSignCertFromCaDTO) => {
-    const ca = await certificateAuthorityDAL.findById(dto.caId);
-    if (!ca) throw new BadRequestError({ message: "CA not found" });
-=======
-  const signCertFromCa = async ({
-    caId,
-    certificateTemplateId,
-    csr,
-    pkiCollectionId,
-    friendlyName,
-    commonName,
-    altNames,
-    ttl,
-    notBefore,
-    notAfter,
-    actorId,
-    actorAuthMethod,
-    actor,
-    actorOrgId
-  }: TSignCertFromCaDTO) => {
     let ca: TCertificateAuthorities | undefined;
     let certificateTemplate: TCertificateTemplates | undefined;
+
+    const {
+      caId,
+      certificateTemplateId,
+      csr,
+      pkiCollectionId,
+      friendlyName,
+      commonName,
+      altNames,
+      ttl,
+      notBefore,
+      notAfter
+    } = dto;
+
     let collectionId = pkiCollectionId;
 
     if (caId) {
@@ -1331,7 +1320,6 @@
     if (!ca) {
       throw new BadRequestError({ message: "CA not found" });
     }
->>>>>>> 04cb499f
 
     if (!dto.isInternal) {
       const { permission } = await permissionService.getProjectPermission(
@@ -1347,8 +1335,6 @@
         ProjectPermissionSub.Certificates
       );
     }
-
-    const { csr, friendlyName, commonName, altNames, ttl, notBefore, notAfter } = dto;
 
     if (ca.status === CaStatus.DISABLED) throw new BadRequestError({ message: "CA is disabled" });
     if (!ca.activeCaCertId) throw new BadRequestError({ message: "CA does not have a certificate installed" });

import { z } from "zod";

export enum TableName {
  Users = "users",
  Groups = "groups",
  GroupProjectMembership = "group_project_memberships",
  GroupProjectMembershipRole = "group_project_membership_roles",
  UserGroupMembership = "user_group_membership",
  UserAliases = "user_aliases",
  UserEncryptionKey = "user_encryption_keys",
  AuthTokens = "auth_tokens",
  AuthTokenSession = "auth_token_sessions",
  BackupPrivateKey = "backup_private_key",
  Organization = "organizations",
  OrgMembership = "org_memberships",
  OrgRoles = "org_roles",
  OrgBot = "org_bots",
  IncidentContact = "incident_contacts",
  UserAction = "user_actions",
  SuperAdmin = "super_admin",
  ApiKey = "api_keys",
  Project = "projects",
  ProjectBot = "project_bots",
  Environment = "project_environments",
  ProjectMembership = "project_memberships",
  ProjectRoles = "project_roles",
  ProjectUserAdditionalPrivilege = "project_user_additional_privilege",
  ProjectUserMembershipRole = "project_user_membership_roles",
  ProjectKeys = "project_keys",
  Secret = "secrets",
  SecretBlindIndex = "secret_blind_indexes",
  SecretVersion = "secret_versions",
  SecretFolder = "secret_folders",
  SecretFolderVersion = "secret_folder_versions",
  SecretImport = "secret_imports",
  Snapshot = "secret_snapshots",
  SnapshotSecret = "secret_snapshot_secrets",
  SnapshotFolder = "secret_snapshot_folders",
  SecretTag = "secret_tags",
  Integration = "integrations",
  IntegrationAuth = "integration_auths",
  ServiceToken = "service_tokens",
  Webhook = "webhooks",
  Identity = "identities",
  IdentityAccessToken = "identity_access_tokens",
  IdentityUniversalAuth = "identity_universal_auths",
  IdentityGcpIamAuth = "identity_gcp_iam_auths",
  IdentityUaClientSecret = "identity_ua_client_secrets",
  IdentityAwsIamAuth = "identity_aws_iam_auths",
  IdentityOrgMembership = "identity_org_memberships",
  IdentityProjectMembership = "identity_project_memberships",
  IdentityProjectMembershipRole = "identity_project_membership_role",
  IdentityProjectAdditionalPrivilege = "identity_project_additional_privilege",
  ScimToken = "scim_tokens",
  AccessApprovalPolicy = "access_approval_policies",
  AccessApprovalPolicyApprover = "access_approval_policies_approvers",
  AccessApprovalRequest = "access_approval_requests",
  AccessApprovalRequestReviewer = "access_approval_requests_reviewers",
  SecretApprovalPolicy = "secret_approval_policies",
  SecretApprovalPolicyApprover = "secret_approval_policies_approvers",
  SecretApprovalRequest = "secret_approval_requests",
  SecretApprovalRequestReviewer = "secret_approval_requests_reviewers",
  SecretApprovalRequestSecret = "secret_approval_requests_secrets",
  SecretApprovalRequestSecretTag = "secret_approval_request_secret_tags",
  SecretRotation = "secret_rotations",
  SecretRotationOutput = "secret_rotation_outputs",
  SamlConfig = "saml_configs",
  LdapConfig = "ldap_configs",
  LdapGroupMap = "ldap_group_maps",
  AuditLog = "audit_logs",
  AuditLogStream = "audit_log_streams",
  GitAppInstallSession = "git_app_install_sessions",
  GitAppOrg = "git_app_org",
  SecretScanningGitRisk = "secret_scanning_git_risks",
  TrustedIps = "trusted_ips",
  DynamicSecret = "dynamic_secrets",
  DynamicSecretLease = "dynamic_secret_leases",
  // junction tables with tags
  JnSecretTag = "secret_tag_junction",
  SecretVersionTag = "secret_version_tag_junction"
}

export type TImmutableDBKeys = "id" | "createdAt" | "updatedAt";

export const UserDeviceSchema = z
  .object({
    ip: z.string(),
    userAgent: z.string()
  })
  .array()
  .default([]);

export const ServiceTokenScopes = z
  .object({
    environment: z.string(),
    secretPath: z.string().default("/")
  })
  .array();

export enum OrgMembershipRole {
  Admin = "admin",
  Member = "member",
  NoAccess = "no-access",
  Custom = "custom"
}

export enum OrgMembershipStatus {
  Invited = "invited",
  Accepted = "accepted"
}

export enum ProjectMembershipRole {
  Admin = "admin",
  Member = "member",
  Custom = "custom",
  Viewer = "viewer",
  NoAccess = "no-access"
}

export enum SecretEncryptionAlgo {
  AES_256_GCM = "aes-256-gcm"
}

export enum SecretKeyEncoding {
  UTF8 = "utf8",
  BASE64 = "base64",
  HEX = "hex"
}

export enum SecretType {
  Shared = "shared",
  Personal = "personal"
}

export enum ProjectVersion {
  V1 = 1,
  V2 = 2
}

export enum ProjectUpgradeStatus {
  InProgress = "IN_PROGRESS",
  // Completed -> Will be null if completed. So a completed status is not needed
  Failed = "FAILED"
}

export enum IdentityAuthMethod {
  Univeral = "universal-auth",
<<<<<<< HEAD
  GCP_IAM_AUTH = "gcp-iam-auth"
=======
  AWS_IAM_AUTH = "aws-iam-auth"
>>>>>>> d200405c
}<|MERGE_RESOLUTION|>--- conflicted
+++ resolved
@@ -145,9 +145,6 @@
 
 export enum IdentityAuthMethod {
   Univeral = "universal-auth",
-<<<<<<< HEAD
-  GCP_IAM_AUTH = "gcp-iam-auth"
-=======
+  GCP_IAM_AUTH = "gcp-iam-auth",
   AWS_IAM_AUTH = "aws-iam-auth"
->>>>>>> d200405c
 }
--- conflicted
+++ resolved
@@ -46,42 +46,7 @@
         path: z.string().trim().optional().describe(INTEGRATION.CREATE.path),
         region: z.string().trim().optional().describe(INTEGRATION.CREATE.region),
         scope: z.string().trim().optional().describe(INTEGRATION.CREATE.scope),
-<<<<<<< HEAD
-        metadata: z
-          .object({
-            secretPrefix: z.string().optional().describe(INTEGRATION.CREATE.metadata.secretPrefix),
-            secretSuffix: z.string().optional().describe(INTEGRATION.CREATE.metadata.secretSuffix),
-            initialSyncBehavior: z.string().optional().describe(INTEGRATION.CREATE.metadata.initialSyncBehavoir),
-            mappingBehavior: z
-              .nativeEnum(IntegrationMappingBehavior)
-              .optional()
-              .describe(INTEGRATION.CREATE.metadata.mappingBehavior),
-            shouldAutoRedeploy: z.boolean().optional().describe(INTEGRATION.CREATE.metadata.shouldAutoRedeploy),
-            secretGCPLabel: z
-              .object({
-                labelName: z.string(),
-                labelValue: z.string()
-              })
-              .optional()
-              .describe(INTEGRATION.CREATE.metadata.secretGCPLabel),
-            secretAWSTag: z
-              .array(
-                z.object({
-                  key: z.string(),
-                  value: z.string()
-                })
-              )
-              .optional()
-              .describe(INTEGRATION.CREATE.metadata.secretAWSTag),
-            kmsKeyId: z.string().optional().describe(INTEGRATION.CREATE.metadata.kmsKeyId),
-            shouldDisableDelete: z.boolean().optional().describe(INTEGRATION.CREATE.metadata.shouldDisableDelete),
-            shouldMaskSecrets: z.boolean().optional().describe(INTEGRATION.CREATE.metadata.shouldMaskSecrets),
-            shouldProtectSecrets: z.boolean().optional().describe(INTEGRATION.CREATE.metadata.shouldProtectSecrets)
-          })
-          .default({})
-=======
         metadata: IntegrationMetadataSchema.default({})
->>>>>>> 03c9a560
       }),
       response: {
         200: z.object({

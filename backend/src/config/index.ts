<<<<<<< HEAD
import infisical from 'infisical-node';
export const getPort = () => infisical.get('PORT')! || 4000;
export const getInviteOnlySignup = () => infisical.get('INVITE_ONLY_SIGNUP')! == undefined ? false : infisical.get('INVITE_ONLY_SIGNUP');
export const getEncryptionKey = () => infisical.get('ENCRYPTION_KEY')!;
export const getSaltRounds = () => parseInt(infisical.get('SALT_ROUNDS')!) || 10;
export const getJwtAuthLifetime = () => infisical.get('JWT_AUTH_LIFETIME')! || '10d';
export const getJwtAuthSecret = () => infisical.get('JWT_AUTH_SECRET')!;
export const getJwtMfaLifetime = () => infisical.get('JWT_MFA_LIFETIME')! || '5m';
export const getJwtMfaSecret = () => infisical.get('JWT_MFA_LIFETIME')! || '5m';
export const getJwtRefreshLifetime = () => infisical.get('JWT_REFRESH_LIFETIME')! || '90d';
export const getJwtRefreshSecret = () => infisical.get('JWT_REFRESH_SECRET')!;
export const getJwtServiceSecret = () => infisical.get('JWT_SERVICE_SECRET')!;
export const getJwtSignupLifetime = () => infisical.get('JWT_SIGNUP_LIFETIME')! || '15m';
export const getJwtSignupSecret = () => infisical.get('JWT_SIGNUP_SECRET')!;
export const getJwtProviderAuthSecret = () => infisical.get('JWT_PROVIDER_AUTH_SECRET')!;
export const getJwtProviderAuthLifetime = () => infisical.get('JWT_PROVIDER_AUTH_LIFETIME')! || '15m';
export const getMongoURL = () => infisical.get('MONGO_URL')!;
export const getNodeEnv = () => infisical.get('NODE_ENV')! || 'production';
export const getVerboseErrorOutput = () => infisical.get('VERBOSE_ERROR_OUTPUT')! === 'true' && true;
export const getLokiHost = () => infisical.get('LOKI_HOST')!;
export const getClientIdAzure = () => infisical.get('CLIENT_ID_AZURE')!;
export const getClientIdHeroku = () => infisical.get('CLIENT_ID_HEROKU')!;
export const getClientIdVercel = () => infisical.get('CLIENT_ID_VERCEL')!;
export const getClientIdNetlify = () => infisical.get('CLIENT_ID_NETLIFY')!;
export const getClientIdGitHub = () => infisical.get('CLIENT_ID_GITHUB')!;
export const getClientIdGitLab = () => infisical.get('CLIENT_ID_GITLAB')!;
export const getClientSecretAzure = () => infisical.get('CLIENT_SECRET_AZURE')!;
export const getClientSecretHeroku = () => infisical.get('CLIENT_SECRET_HEROKU')!;
export const getClientSecretVercel = () => infisical.get('CLIENT_SECRET_VERCEL')!;
export const getClientSecretNetlify = () => infisical.get('CLIENT_SECRET_NETLIFY')!;
export const getClientSecretGitHub = () => infisical.get('CLIENT_SECRET_GITHUB')!;
export const getClientSecretGitLab = () => infisical.get('CLIENT_SECRET_GITLAB')!;
export const getClientSlugVercel = () => infisical.get('CLIENT_SLUG_VERCEL')!;
export const getPostHogHost = () => infisical.get('POSTHOG_HOST')! || 'https://app.posthog.com';
export const getPostHogProjectApiKey = () => infisical.get('POSTHOG_PROJECT_API_KEY')! || 'phc_nSin8j5q2zdhpFDI1ETmFNUIuTG4DwKVyIigrY10XiE';
export const getSentryDSN = () => infisical.get('SENTRY_DSN')!;
export const getSessionSecret = () => infisical.get('SESSION_SECRET')!;
export const getSiteURL = () => infisical.get('SITE_URL')!;
export const getSmtpHost = () => infisical.get('SMTP_HOST')!;
export const getSmtpSecure = () => infisical.get('SMTP_SECURE')! === 'true' || false;
export const getSmtpPort = () => parseInt(infisical.get('SMTP_PORT')!) || 587;
export const getSmtpUsername = () => infisical.get('SMTP_USERNAME')!;
export const getSmtpPassword = () => infisical.get('SMTP_PASSWORD')!;
export const getSmtpFromAddress = () => infisical.get('SMTP_FROM_ADDRESS')!;
export const getSmtpFromName = () => infisical.get('SMTP_FROM_NAME')! || 'Infisical';
export const getStripeProductStarter = () => infisical.get('STRIPE_PRODUCT_STARTER')!;
export const getStripeProductPro = () => infisical.get('STRIPE_PRODUCT_PRO')!;
export const getStripeProductTeam = () => infisical.get('STRIPE_PRODUCT_TEAM')!;
export const getStripePublishableKey = () => infisical.get('STRIPE_PUBLISHABLE_KEY')!;
export const getStripeSecretKey = () => infisical.get('STRIPE_SECRET_KEY')!;
export const getStripeWebhookSecret = () => infisical.get('STRIPE_WEBHOOK_SECRET')!;
export const getTelemetryEnabled = () => infisical.get('TELEMETRY_ENABLED')! !== 'false' && true;
export const getLoopsApiKey = () => infisical.get('LOOPS_API_KEY')!;
export const getSmtpConfigured = () => infisical.get('SMTP_HOST') == '' || infisical.get('SMTP_HOST') == undefined ? false : true
export const getHttpsEnabled = () => {
  if (getNodeEnv() != "production") {
=======
import InfisicalClient from 'infisical-node';

const client = new InfisicalClient({
  token: process.env.INFISICAL_TOKEN!
});

export const getPort = async () => (await client.getSecret('PORT')).secretValue || 4000;
export const getInviteOnlySignup = async () => (await client.getSecret('INVITE_ONLY_SIGNUP')).secretValue == undefined ? false : await client.getSecret('INVITE_ONLY_SIGNUP');
export const getEncryptionKey = async () => (await client.getSecret('ENCRYPTION_KEY')).secretValue;
export const getSaltRounds = async () => parseInt((await client.getSecret('SALT_ROUNDS')).secretValue) || 10;
export const getJwtAuthLifetime = async () => (await client.getSecret('JWT_AUTH_LIFETIME')).secretValue || '10d';
export const getJwtAuthSecret = async () => (await client.getSecret('JWT_AUTH_SECRET')).secretValue;
export const getJwtMfaLifetime = async () => (await client.getSecret('JWT_MFA_LIFETIME')).secretValue || '5m';
export const getJwtMfaSecret = async () => (await client.getSecret('JWT_MFA_LIFETIME')).secretValue || '5m';
export const getJwtRefreshLifetime = async () => (await client.getSecret('JWT_REFRESH_LIFETIME')).secretValue || '90d';
export const getJwtRefreshSecret = async () => (await client.getSecret('JWT_REFRESH_SECRET')).secretValue;
export const getJwtServiceSecret = async () => (await client.getSecret('JWT_SERVICE_SECRET')).secretValue;
export const getJwtSignupLifetime = async () => (await client.getSecret('JWT_SIGNUP_LIFETIME')).secretValue || '15m';
export const getJwtSignupSecret = async () => (await client.getSecret('JWT_SIGNUP_SECRET')).secretValue;
export const getMongoURL = async () => (await client.getSecret('MONGO_URL')).secretValue;
export const getNodeEnv = async () => (await client.getSecret('NODE_ENV')).secretValue || 'production';
export const getVerboseErrorOutput = async () => (await client.getSecret('VERBOSE_ERROR_OUTPUT')).secretValue === 'true' && true;
export const getLokiHost = async () => (await client.getSecret('LOKI_HOST')).secretValue;
export const getClientIdAzure = async () => (await client.getSecret('CLIENT_ID_AZURE')).secretValue;
export const getClientIdHeroku = async () => (await client.getSecret('CLIENT_ID_HEROKU')).secretValue;
export const getClientIdVercel = async () => (await client.getSecret('CLIENT_ID_VERCEL')).secretValue;
export const getClientIdNetlify = async () => (await client.getSecret('CLIENT_ID_NETLIFY')).secretValue;
export const getClientIdGitHub = async () => (await client.getSecret('CLIENT_ID_GITHUB')).secretValue;
export const getClientIdGitLab = async () => (await client.getSecret('CLIENT_ID_GITLAB')).secretValue;
export const getClientSecretAzure = async () => (await client.getSecret('CLIENT_SECRET_AZURE')).secretValue;
export const getClientSecretHeroku = async () => (await client.getSecret('CLIENT_SECRET_HEROKU')).secretValue;
export const getClientSecretVercel = async () => (await client.getSecret('CLIENT_SECRET_VERCEL')).secretValue;
export const getClientSecretNetlify = async () => (await client.getSecret('CLIENT_SECRET_NETLIFY')).secretValue;
export const getClientSecretGitHub = async () => (await client.getSecret('CLIENT_SECRET_GITHUB')).secretValue;
export const getClientSecretGitLab = async () => (await client.getSecret('CLIENT_SECRET_GITLAB')).secretValue;
export const getClientSlugVercel = async () => (await client.getSecret('CLIENT_SLUG_VERCEL')).secretValue;
export const getPostHogHost = async () => (await client.getSecret('POSTHOG_HOST')).secretValue || 'https://app.posthog.com';
export const getPostHogProjectApiKey = async () => (await client.getSecret('POSTHOG_PROJECT_API_KEY')).secretValue || 'phc_nSin8j5q2zdhpFDI1ETmFNUIuTG4DwKVyIigrY10XiE';
export const getSentryDSN = async () => (await client.getSecret('SENTRY_DSN')).secretValue;
export const getSiteURL = async () => (await client.getSecret('SITE_URL')).secretValue;
export const getSmtpHost = async () => (await client.getSecret('SMTP_HOST')).secretValue;
export const getSmtpSecure = async () => (await client.getSecret('SMTP_SECURE')).secretValue === 'true' || false;
export const getSmtpPort = async () => parseInt((await client.getSecret('SMTP_PORT')).secretValue) || 587;
export const getSmtpUsername = async () => (await client.getSecret('SMTP_USERNAME')).secretValue;
export const getSmtpPassword = async () => (await client.getSecret('SMTP_PASSWORD')).secretValue;
export const getSmtpFromAddress = async () => (await client.getSecret('SMTP_FROM_ADDRESS')).secretValue;
export const getSmtpFromName = async () => (await client.getSecret('SMTP_FROM_NAME')).secretValue || 'Infisical';
export const getStripeProductStarter = async () => (await client.getSecret('STRIPE_PRODUCT_STARTER')).secretValue;
export const getStripeProductPro = async () => (await client.getSecret('STRIPE_PRODUCT_PRO')).secretValue;
export const getStripeProductTeam = async () => (await client.getSecret('STRIPE_PRODUCT_TEAM')).secretValue;
export const getStripePublishableKey = async () => (await client.getSecret('STRIPE_PUBLISHABLE_KEY')).secretValue;
export const getStripeSecretKey = async () => (await client.getSecret('STRIPE_SECRET_KEY')).secretValue;
export const getStripeWebhookSecret = async () => (await client.getSecret('STRIPE_WEBHOOK_SECRET')).secretValue;
export const getTelemetryEnabled = async () => (await client.getSecret('TELEMETRY_ENABLED')).secretValue !== 'false' && true;
export const getLoopsApiKey = async () => (await client.getSecret('LOOPS_API_KEY')).secretValue;
export const getSmtpConfigured = async () => (await client.getSecret('SMTP_HOST')).secretValue == '' || (await client.getSecret('SMTP_HOST')).secretValue == undefined ? false : true
export const getHttpsEnabled = async () => {
  if ((await getNodeEnv()) != "production") {
>>>>>>> 242809ce
    // no https for anything other than prod
    return false
  }

  if ((await client.getSecret('HTTPS_ENABLED')).secretValue == undefined || (await client.getSecret('HTTPS_ENABLED')).secretValue == "") {
    // default when no value present
    return true
  }

  return (await client.getSecret('HTTPS_ENABLED')).secretValue === 'true' && true
}<|MERGE_RESOLUTION|>--- conflicted
+++ resolved
@@ -1,61 +1,3 @@
-<<<<<<< HEAD
-import infisical from 'infisical-node';
-export const getPort = () => infisical.get('PORT')! || 4000;
-export const getInviteOnlySignup = () => infisical.get('INVITE_ONLY_SIGNUP')! == undefined ? false : infisical.get('INVITE_ONLY_SIGNUP');
-export const getEncryptionKey = () => infisical.get('ENCRYPTION_KEY')!;
-export const getSaltRounds = () => parseInt(infisical.get('SALT_ROUNDS')!) || 10;
-export const getJwtAuthLifetime = () => infisical.get('JWT_AUTH_LIFETIME')! || '10d';
-export const getJwtAuthSecret = () => infisical.get('JWT_AUTH_SECRET')!;
-export const getJwtMfaLifetime = () => infisical.get('JWT_MFA_LIFETIME')! || '5m';
-export const getJwtMfaSecret = () => infisical.get('JWT_MFA_LIFETIME')! || '5m';
-export const getJwtRefreshLifetime = () => infisical.get('JWT_REFRESH_LIFETIME')! || '90d';
-export const getJwtRefreshSecret = () => infisical.get('JWT_REFRESH_SECRET')!;
-export const getJwtServiceSecret = () => infisical.get('JWT_SERVICE_SECRET')!;
-export const getJwtSignupLifetime = () => infisical.get('JWT_SIGNUP_LIFETIME')! || '15m';
-export const getJwtSignupSecret = () => infisical.get('JWT_SIGNUP_SECRET')!;
-export const getJwtProviderAuthSecret = () => infisical.get('JWT_PROVIDER_AUTH_SECRET')!;
-export const getJwtProviderAuthLifetime = () => infisical.get('JWT_PROVIDER_AUTH_LIFETIME')! || '15m';
-export const getMongoURL = () => infisical.get('MONGO_URL')!;
-export const getNodeEnv = () => infisical.get('NODE_ENV')! || 'production';
-export const getVerboseErrorOutput = () => infisical.get('VERBOSE_ERROR_OUTPUT')! === 'true' && true;
-export const getLokiHost = () => infisical.get('LOKI_HOST')!;
-export const getClientIdAzure = () => infisical.get('CLIENT_ID_AZURE')!;
-export const getClientIdHeroku = () => infisical.get('CLIENT_ID_HEROKU')!;
-export const getClientIdVercel = () => infisical.get('CLIENT_ID_VERCEL')!;
-export const getClientIdNetlify = () => infisical.get('CLIENT_ID_NETLIFY')!;
-export const getClientIdGitHub = () => infisical.get('CLIENT_ID_GITHUB')!;
-export const getClientIdGitLab = () => infisical.get('CLIENT_ID_GITLAB')!;
-export const getClientSecretAzure = () => infisical.get('CLIENT_SECRET_AZURE')!;
-export const getClientSecretHeroku = () => infisical.get('CLIENT_SECRET_HEROKU')!;
-export const getClientSecretVercel = () => infisical.get('CLIENT_SECRET_VERCEL')!;
-export const getClientSecretNetlify = () => infisical.get('CLIENT_SECRET_NETLIFY')!;
-export const getClientSecretGitHub = () => infisical.get('CLIENT_SECRET_GITHUB')!;
-export const getClientSecretGitLab = () => infisical.get('CLIENT_SECRET_GITLAB')!;
-export const getClientSlugVercel = () => infisical.get('CLIENT_SLUG_VERCEL')!;
-export const getPostHogHost = () => infisical.get('POSTHOG_HOST')! || 'https://app.posthog.com';
-export const getPostHogProjectApiKey = () => infisical.get('POSTHOG_PROJECT_API_KEY')! || 'phc_nSin8j5q2zdhpFDI1ETmFNUIuTG4DwKVyIigrY10XiE';
-export const getSentryDSN = () => infisical.get('SENTRY_DSN')!;
-export const getSessionSecret = () => infisical.get('SESSION_SECRET')!;
-export const getSiteURL = () => infisical.get('SITE_URL')!;
-export const getSmtpHost = () => infisical.get('SMTP_HOST')!;
-export const getSmtpSecure = () => infisical.get('SMTP_SECURE')! === 'true' || false;
-export const getSmtpPort = () => parseInt(infisical.get('SMTP_PORT')!) || 587;
-export const getSmtpUsername = () => infisical.get('SMTP_USERNAME')!;
-export const getSmtpPassword = () => infisical.get('SMTP_PASSWORD')!;
-export const getSmtpFromAddress = () => infisical.get('SMTP_FROM_ADDRESS')!;
-export const getSmtpFromName = () => infisical.get('SMTP_FROM_NAME')! || 'Infisical';
-export const getStripeProductStarter = () => infisical.get('STRIPE_PRODUCT_STARTER')!;
-export const getStripeProductPro = () => infisical.get('STRIPE_PRODUCT_PRO')!;
-export const getStripeProductTeam = () => infisical.get('STRIPE_PRODUCT_TEAM')!;
-export const getStripePublishableKey = () => infisical.get('STRIPE_PUBLISHABLE_KEY')!;
-export const getStripeSecretKey = () => infisical.get('STRIPE_SECRET_KEY')!;
-export const getStripeWebhookSecret = () => infisical.get('STRIPE_WEBHOOK_SECRET')!;
-export const getTelemetryEnabled = () => infisical.get('TELEMETRY_ENABLED')! !== 'false' && true;
-export const getLoopsApiKey = () => infisical.get('LOOPS_API_KEY')!;
-export const getSmtpConfigured = () => infisical.get('SMTP_HOST') == '' || infisical.get('SMTP_HOST') == undefined ? false : true
-export const getHttpsEnabled = () => {
-  if (getNodeEnv() != "production") {
-=======
 import InfisicalClient from 'infisical-node';
 
 const client = new InfisicalClient({
@@ -74,6 +16,8 @@
 export const getJwtRefreshSecret = async () => (await client.getSecret('JWT_REFRESH_SECRET')).secretValue;
 export const getJwtServiceSecret = async () => (await client.getSecret('JWT_SERVICE_SECRET')).secretValue;
 export const getJwtSignupLifetime = async () => (await client.getSecret('JWT_SIGNUP_LIFETIME')).secretValue || '15m';
+export const getJwtProviderAuthSecret = async () => (await client.getSecret('JWT_PROVIDER_AUTH_SECRET')).secretValue;
+export const getJwtProviderAuthLifetime = async () => (await client.getSecret('JWT_PROVIDER_AUTH_LIFETIME')).secretValue || '15m';
 export const getJwtSignupSecret = async () => (await client.getSecret('JWT_SIGNUP_SECRET')).secretValue;
 export const getMongoURL = async () => (await client.getSecret('MONGO_URL')).secretValue;
 export const getNodeEnv = async () => (await client.getSecret('NODE_ENV')).secretValue || 'production';
@@ -95,6 +39,7 @@
 export const getPostHogHost = async () => (await client.getSecret('POSTHOG_HOST')).secretValue || 'https://app.posthog.com';
 export const getPostHogProjectApiKey = async () => (await client.getSecret('POSTHOG_PROJECT_API_KEY')).secretValue || 'phc_nSin8j5q2zdhpFDI1ETmFNUIuTG4DwKVyIigrY10XiE';
 export const getSentryDSN = async () => (await client.getSecret('SENTRY_DSN')).secretValue;
+export const getSessionSecret = async () => (await client.getSecret('SESSION_SECRET')).secretValue;
 export const getSiteURL = async () => (await client.getSecret('SITE_URL')).secretValue;
 export const getSmtpHost = async () => (await client.getSecret('SMTP_HOST')).secretValue;
 export const getSmtpSecure = async () => (await client.getSecret('SMTP_SECURE')).secretValue === 'true' || false;
@@ -114,7 +59,6 @@
 export const getSmtpConfigured = async () => (await client.getSecret('SMTP_HOST')).secretValue == '' || (await client.getSecret('SMTP_HOST')).secretValue == undefined ? false : true
 export const getHttpsEnabled = async () => {
   if ((await getNodeEnv()) != "production") {
->>>>>>> 242809ce
     // no https for anything other than prod
     return false
   }

import dotenv from "dotenv";
dotenv.config();
import express from "express";
import helmet from "helmet";
import cors from "cors";
import { DatabaseService } from "./services";
import { EELicenseService } from "./ee/services";
import { setUpHealthEndpoint } from "./services/health";
import cookieParser from "cookie-parser";
import swaggerUi = require("swagger-ui-express");
// eslint-disable-next-line @typescript-eslint/no-var-requires
const swaggerFile = require("../spec.json");
// eslint-disable-next-line @typescript-eslint/no-var-requires
<<<<<<< HEAD
const swaggerFile = require('../spec.json');
// eslint-disable-next-line @typescript-eslint/no-var-requires
import { apiLimiter } from './helpers/rateLimiter';
import {
    workspace as eeWorkspaceRouter,
    secret as eeSecretRouter,
    secretSnapshot as eeSecretSnapshotRouter,
    action as eeActionRouter,
    organizations as eeOrganizationsRouter,
    cloudProducts as eeCloudProductsRouter
} from './ee/routes/v1';
=======
const requestIp = require("request-ip");
import { apiLimiter } from "./helpers/rateLimiter";
>>>>>>> 08868681
import {
  workspace as eeWorkspaceRouter,
  secret as eeSecretRouter,
  secretSnapshot as eeSecretSnapshotRouter,
  action as eeActionRouter,
  organizations as eeOrganizationsRouter,
  cloudProducts as eeCloudProductsRouter,
} from "./ee/routes/v1";
import {
  signup as v1SignupRouter,
  auth as v1AuthRouter,
  bot as v1BotRouter,
  organization as v1OrganizationRouter,
  workspace as v1WorkspaceRouter,
  membershipOrg as v1MembershipOrgRouter,
  membership as v1MembershipRouter,
  key as v1KeyRouter,
  inviteOrg as v1InviteOrgRouter,
  user as v1UserRouter,
  userAction as v1UserActionRouter,
  secret as v1SecretRouter,
  serviceToken as v1ServiceTokenRouter,
  password as v1PasswordRouter,
  stripe as v1StripeRouter,
  integration as v1IntegrationRouter,
  integrationAuth as v1IntegrationAuthRouter,
  secretsFolder as v1SecretsFolder,
} from "./routes/v1";
import {
  signup as v2SignupRouter,
  auth as v2AuthRouter,
  users as v2UsersRouter,
  organizations as v2OrganizationsRouter,
  workspace as v2WorkspaceRouter,
  secret as v2SecretRouter, // begin to phase out
  secrets as v2SecretsRouter,
  serviceTokenData as v2ServiceTokenDataRouter,
  serviceAccounts as v2ServiceAccountsRouter,
  apiKeyData as v2APIKeyDataRouter,
  environment as v2EnvironmentRouter,
  tags as v2TagsRouter,
} from "./routes/v2";
import {
  auth as v3AuthRouter,
  secrets as v3SecretsRouter,
  signup as v3SignupRouter,
  workspaces as v3WorkspacesRouter,
} from "./routes/v3";
import { healthCheck } from "./routes/status";
import { getLogger } from "./utils/logger";
import { RouteNotFoundError } from "./utils/errors";
import { requestErrorHandler } from "./middleware/requestErrorHandler";
import { getNodeEnv, getPort, getSiteURL } from "./config";
import { setup } from "./utils/setup";

const main = async () => {
<<<<<<< HEAD
    await setup();

    await EELicenseService.initGlobalFeatureSet();

    const app = express();
    app.enable('trust proxy');
    app.use(express.json());
    app.use(cookieParser());
    app.use(
        cors({
            credentials: true,
            origin: await getSiteURL()
        })
    );

    if ((await getNodeEnv()) === 'production') {
        // enable app-wide rate-limiting + helmet security
        // in production
        app.disable('x-powered-by');
        app.use(apiLimiter);
        app.use(helmet());
    }

    // (EE) routes
    app.use('/api/v1/secret', eeSecretRouter);
    app.use('/api/v1/secret-snapshot', eeSecretSnapshotRouter);
    app.use('/api/v1/workspace', eeWorkspaceRouter);
    app.use('/api/v1/action', eeActionRouter);
    app.use('/api/v1/organizations', eeOrganizationsRouter);
    app.use('/api/v1/cloud-products', eeCloudProductsRouter);

    // v1 routes (default)
    app.use('/api/v1/signup', v1SignupRouter);
    app.use('/api/v1/auth', v1AuthRouter);
    app.use('/api/v1/bot', v1BotRouter);
    app.use('/api/v1/user', v1UserRouter);
    app.use('/api/v1/user-action', v1UserActionRouter);
    app.use('/api/v1/organization', v1OrganizationRouter);
    app.use('/api/v1/workspace', v1WorkspaceRouter);
    app.use('/api/v1/membership-org', v1MembershipOrgRouter);
    app.use('/api/v1/membership', v1MembershipRouter);
    app.use('/api/v1/key', v1KeyRouter);
    app.use('/api/v1/invite-org', v1InviteOrgRouter);
    app.use('/api/v1/secret', v1SecretRouter); // deprecate
    app.use('/api/v1/service-token', v1ServiceTokenRouter); // deprecate
    app.use('/api/v1/password', v1PasswordRouter);
    app.use('/api/v1/stripe', v1StripeRouter);
    app.use('/api/v1/integration', v1IntegrationRouter);
    app.use('/api/v1/integration-auth', v1IntegrationAuthRouter);
    app.use('/api/v1/folder', v1SecretsFolder)

    // v2 routes (improvements)
    app.use('/api/v2/signup', v2SignupRouter);
    app.use('/api/v2/auth', v2AuthRouter);
    app.use('/api/v2/users', v2UsersRouter);
    app.use('/api/v2/organizations', v2OrganizationsRouter);
    app.use('/api/v2/workspace', v2EnvironmentRouter);
    app.use('/api/v2/workspace', v2TagsRouter);
    app.use('/api/v2/workspace', v2WorkspaceRouter);
    app.use('/api/v2/secret', v2SecretRouter); // deprecate
    app.use('/api/v2/secrets', v2SecretsRouter); // note: in the process of moving to v3/secrets
    app.use('/api/v2/service-token', v2ServiceTokenDataRouter);
    app.use('/api/v2/service-accounts', v2ServiceAccountsRouter); // new
    app.use('/api/v2/api-key', v2APIKeyDataRouter);

    // v3 routes (experimental)
    app.use('/api/v3/secrets', v3SecretsRouter);
    app.use('/api/v3/workspaces', v3WorkspacesRouter);

    // api docs 
    app.use('/api-docs', swaggerUi.serve, swaggerUi.setup(swaggerFile))

    // server status
    app.use('/api', healthCheck)

    //* Handle unrouted requests and respond with proper error message as well as status code
    app.use((req, res, next) => {
        if (res.headersSent) return next();
        next(RouteNotFoundError({ message: `The requested source '(${req.method})${req.url}' was not found` }))
=======
  await setup();

  await EELicenseService.initGlobalFeatureSet();

  const app = express();
  app.enable("trust proxy");
  app.use(express.json());
  app.use(cookieParser());
  app.use(
    cors({
      credentials: true,
      origin: await getSiteURL(),
>>>>>>> 08868681
    })
  );

  app.use(requestIp.mw());

  if ((await getNodeEnv()) === "production") {
    // enable app-wide rate-limiting + helmet security
    // in production
    app.disable("x-powered-by");
    app.use(apiLimiter);
    app.use(helmet());
  }

  // (EE) routes
  app.use("/api/v1/secret", eeSecretRouter);
  app.use("/api/v1/secret-snapshot", eeSecretSnapshotRouter);
  app.use("/api/v1/workspace", eeWorkspaceRouter);
  app.use("/api/v1/action", eeActionRouter);
  app.use("/api/v1/organizations", eeOrganizationsRouter);
  app.use("/api/v1/cloud-products", eeCloudProductsRouter);

  // v1 routes (default)
  app.use("/api/v1/signup", v1SignupRouter);
  app.use("/api/v1/auth", v1AuthRouter);
  app.use("/api/v1/bot", v1BotRouter);
  app.use("/api/v1/user", v1UserRouter);
  app.use("/api/v1/user-action", v1UserActionRouter);
  app.use("/api/v1/organization", v1OrganizationRouter);
  app.use("/api/v1/workspace", v1WorkspaceRouter);
  app.use("/api/v1/membership-org", v1MembershipOrgRouter);
  app.use("/api/v1/membership", v1MembershipRouter);
  app.use("/api/v1/key", v1KeyRouter);
  app.use("/api/v1/invite-org", v1InviteOrgRouter);
  app.use("/api/v1/secret", v1SecretRouter); // deprecate
  app.use("/api/v1/service-token", v1ServiceTokenRouter); // deprecate
  app.use("/api/v1/password", v1PasswordRouter);
  app.use("/api/v1/stripe", v1StripeRouter);
  app.use("/api/v1/integration", v1IntegrationRouter);
  app.use("/api/v1/integration-auth", v1IntegrationAuthRouter);
  app.use("/api/v1/folders", v1SecretsFolder);

  // v2 routes (improvements)
  app.use("/api/v2/signup", v2SignupRouter);
  app.use("/api/v2/auth", v2AuthRouter);
  app.use("/api/v2/users", v2UsersRouter);
  app.use("/api/v2/organizations", v2OrganizationsRouter);
  app.use("/api/v2/workspace", v2EnvironmentRouter);
  app.use("/api/v2/workspace", v2TagsRouter);
  app.use("/api/v2/workspace", v2WorkspaceRouter);
  app.use("/api/v2/secret", v2SecretRouter); // deprecate
  app.use("/api/v2/secrets", v2SecretsRouter); // note: in the process of moving to v3/secrets
  app.use("/api/v2/service-token", v2ServiceTokenDataRouter);
  app.use("/api/v2/service-accounts", v2ServiceAccountsRouter); // new
  app.use("/api/v2/api-key", v2APIKeyDataRouter);

  // v3 routes (experimental)
  app.use("/api/v3/auth", v3AuthRouter);
  app.use("/api/v3/secrets", v3SecretsRouter);
  app.use("/api/v3/workspaces", v3WorkspacesRouter);
  app.use("/api/v3/signup", v3SignupRouter);

  // api docs
  app.use("/api-docs", swaggerUi.serve, swaggerUi.setup(swaggerFile));

  // server status
  app.use("/api", healthCheck);

  //* Handle unrouted requests and respond with proper error message as well as status code
  app.use((req, res, next) => {
    if (res.headersSent) return next();
    next(
      RouteNotFoundError({
        message: `The requested source '(${req.method})${req.url}' was not found`,
      })
    );
  });

  app.use(requestErrorHandler);

  const server = app.listen(await getPort(), async () => {
    (await getLogger("backend-main")).info(
      `Server started listening at port ${await getPort()}`
    );
  });

  // await createTestUserForDevelopment();
  setUpHealthEndpoint(server);

  server.on("close", async () => {
    await DatabaseService.closeDatabase();
  });

  return server;
};

export default main();<|MERGE_RESOLUTION|>--- conflicted
+++ resolved
@@ -1,6 +1,6 @@
 import dotenv from "dotenv";
 dotenv.config();
-import express from "express";
+import express, { Request, NextFunction, Response } from "express";
 import helmet from "helmet";
 import cors from "cors";
 import { DatabaseService } from "./services";
@@ -9,24 +9,9 @@
 import cookieParser from "cookie-parser";
 import swaggerUi = require("swagger-ui-express");
 // eslint-disable-next-line @typescript-eslint/no-var-requires
-const swaggerFile = require("../spec.json");
-// eslint-disable-next-line @typescript-eslint/no-var-requires
-<<<<<<< HEAD
 const swaggerFile = require('../spec.json');
 // eslint-disable-next-line @typescript-eslint/no-var-requires
 import { apiLimiter } from './helpers/rateLimiter';
-import {
-    workspace as eeWorkspaceRouter,
-    secret as eeSecretRouter,
-    secretSnapshot as eeSecretSnapshotRouter,
-    action as eeActionRouter,
-    organizations as eeOrganizationsRouter,
-    cloudProducts as eeCloudProductsRouter
-} from './ee/routes/v1';
-=======
-const requestIp = require("request-ip");
-import { apiLimiter } from "./helpers/rateLimiter";
->>>>>>> 08868681
 import {
   workspace as eeWorkspaceRouter,
   secret as eeSecretRouter,
@@ -83,178 +68,86 @@
 import { setup } from "./utils/setup";
 
 const main = async () => {
-<<<<<<< HEAD
-    await setup();
-
-    await EELicenseService.initGlobalFeatureSet();
-
-    const app = express();
-    app.enable('trust proxy');
-    app.use(express.json());
-    app.use(cookieParser());
-    app.use(
-        cors({
-            credentials: true,
-            origin: await getSiteURL()
-        })
-    );
-
-    if ((await getNodeEnv()) === 'production') {
-        // enable app-wide rate-limiting + helmet security
-        // in production
-        app.disable('x-powered-by');
-        app.use(apiLimiter);
-        app.use(helmet());
-    }
-
-    // (EE) routes
-    app.use('/api/v1/secret', eeSecretRouter);
-    app.use('/api/v1/secret-snapshot', eeSecretSnapshotRouter);
-    app.use('/api/v1/workspace', eeWorkspaceRouter);
-    app.use('/api/v1/action', eeActionRouter);
-    app.use('/api/v1/organizations', eeOrganizationsRouter);
-    app.use('/api/v1/cloud-products', eeCloudProductsRouter);
-
-    // v1 routes (default)
-    app.use('/api/v1/signup', v1SignupRouter);
-    app.use('/api/v1/auth', v1AuthRouter);
-    app.use('/api/v1/bot', v1BotRouter);
-    app.use('/api/v1/user', v1UserRouter);
-    app.use('/api/v1/user-action', v1UserActionRouter);
-    app.use('/api/v1/organization', v1OrganizationRouter);
-    app.use('/api/v1/workspace', v1WorkspaceRouter);
-    app.use('/api/v1/membership-org', v1MembershipOrgRouter);
-    app.use('/api/v1/membership', v1MembershipRouter);
-    app.use('/api/v1/key', v1KeyRouter);
-    app.use('/api/v1/invite-org', v1InviteOrgRouter);
-    app.use('/api/v1/secret', v1SecretRouter); // deprecate
-    app.use('/api/v1/service-token', v1ServiceTokenRouter); // deprecate
-    app.use('/api/v1/password', v1PasswordRouter);
-    app.use('/api/v1/stripe', v1StripeRouter);
-    app.use('/api/v1/integration', v1IntegrationRouter);
-    app.use('/api/v1/integration-auth', v1IntegrationAuthRouter);
-    app.use('/api/v1/folder', v1SecretsFolder)
-
-    // v2 routes (improvements)
-    app.use('/api/v2/signup', v2SignupRouter);
-    app.use('/api/v2/auth', v2AuthRouter);
-    app.use('/api/v2/users', v2UsersRouter);
-    app.use('/api/v2/organizations', v2OrganizationsRouter);
-    app.use('/api/v2/workspace', v2EnvironmentRouter);
-    app.use('/api/v2/workspace', v2TagsRouter);
-    app.use('/api/v2/workspace', v2WorkspaceRouter);
-    app.use('/api/v2/secret', v2SecretRouter); // deprecate
-    app.use('/api/v2/secrets', v2SecretsRouter); // note: in the process of moving to v3/secrets
-    app.use('/api/v2/service-token', v2ServiceTokenDataRouter);
-    app.use('/api/v2/service-accounts', v2ServiceAccountsRouter); // new
-    app.use('/api/v2/api-key', v2APIKeyDataRouter);
-
-    // v3 routes (experimental)
-    app.use('/api/v3/secrets', v3SecretsRouter);
-    app.use('/api/v3/workspaces', v3WorkspacesRouter);
-
-    // api docs 
-    app.use('/api-docs', swaggerUi.serve, swaggerUi.setup(swaggerFile))
-
-    // server status
-    app.use('/api', healthCheck)
-
-    //* Handle unrouted requests and respond with proper error message as well as status code
-    app.use((req, res, next) => {
-        if (res.headersSent) return next();
-        next(RouteNotFoundError({ message: `The requested source '(${req.method})${req.url}' was not found` }))
-=======
   await setup();
 
   await EELicenseService.initGlobalFeatureSet();
 
   const app = express();
-  app.enable("trust proxy");
+  app.enable('trust proxy');
   app.use(express.json());
   app.use(cookieParser());
   app.use(
-    cors({
-      credentials: true,
-      origin: await getSiteURL(),
->>>>>>> 08868681
-    })
+      cors({
+          credentials: true,
+          origin: await getSiteURL()
+      })
   );
 
-  app.use(requestIp.mw());
-
-  if ((await getNodeEnv()) === "production") {
-    // enable app-wide rate-limiting + helmet security
-    // in production
-    app.disable("x-powered-by");
-    app.use(apiLimiter);
-    app.use(helmet());
+  if ((await getNodeEnv()) === 'production') {
+      // enable app-wide rate-limiting + helmet security
+      // in production
+      app.disable('x-powered-by');
+      app.use(apiLimiter);
+      app.use(helmet());
   }
 
   // (EE) routes
-  app.use("/api/v1/secret", eeSecretRouter);
-  app.use("/api/v1/secret-snapshot", eeSecretSnapshotRouter);
-  app.use("/api/v1/workspace", eeWorkspaceRouter);
-  app.use("/api/v1/action", eeActionRouter);
-  app.use("/api/v1/organizations", eeOrganizationsRouter);
-  app.use("/api/v1/cloud-products", eeCloudProductsRouter);
+  app.use('/api/v1/secret', eeSecretRouter);
+  app.use('/api/v1/secret-snapshot', eeSecretSnapshotRouter);
+  app.use('/api/v1/workspace', eeWorkspaceRouter);
+  app.use('/api/v1/action', eeActionRouter);
+  app.use('/api/v1/organizations', eeOrganizationsRouter);
+  app.use('/api/v1/cloud-products', eeCloudProductsRouter);
 
   // v1 routes (default)
-  app.use("/api/v1/signup", v1SignupRouter);
-  app.use("/api/v1/auth", v1AuthRouter);
-  app.use("/api/v1/bot", v1BotRouter);
-  app.use("/api/v1/user", v1UserRouter);
-  app.use("/api/v1/user-action", v1UserActionRouter);
-  app.use("/api/v1/organization", v1OrganizationRouter);
-  app.use("/api/v1/workspace", v1WorkspaceRouter);
-  app.use("/api/v1/membership-org", v1MembershipOrgRouter);
-  app.use("/api/v1/membership", v1MembershipRouter);
-  app.use("/api/v1/key", v1KeyRouter);
-  app.use("/api/v1/invite-org", v1InviteOrgRouter);
-  app.use("/api/v1/secret", v1SecretRouter); // deprecate
-  app.use("/api/v1/service-token", v1ServiceTokenRouter); // deprecate
-  app.use("/api/v1/password", v1PasswordRouter);
-  app.use("/api/v1/stripe", v1StripeRouter);
-  app.use("/api/v1/integration", v1IntegrationRouter);
-  app.use("/api/v1/integration-auth", v1IntegrationAuthRouter);
-  app.use("/api/v1/folders", v1SecretsFolder);
+  app.use('/api/v1/signup', v1SignupRouter);
+  app.use('/api/v1/auth', v1AuthRouter);
+  app.use('/api/v1/bot', v1BotRouter);
+  app.use('/api/v1/user', v1UserRouter);
+  app.use('/api/v1/user-action', v1UserActionRouter);
+  app.use('/api/v1/organization', v1OrganizationRouter);
+  app.use('/api/v1/workspace', v1WorkspaceRouter);
+  app.use('/api/v1/membership-org', v1MembershipOrgRouter);
+  app.use('/api/v1/membership', v1MembershipRouter);
+  app.use('/api/v1/key', v1KeyRouter);
+  app.use('/api/v1/invite-org', v1InviteOrgRouter);
+  app.use('/api/v1/secret', v1SecretRouter); // deprecate
+  app.use('/api/v1/service-token', v1ServiceTokenRouter); // deprecate
+  app.use('/api/v1/password', v1PasswordRouter);
+  app.use('/api/v1/stripe', v1StripeRouter);
+  app.use('/api/v1/integration', v1IntegrationRouter);
+  app.use('/api/v1/integration-auth', v1IntegrationAuthRouter);
+  app.use('/api/v1/folder', v1SecretsFolder)
 
   // v2 routes (improvements)
-  app.use("/api/v2/signup", v2SignupRouter);
-  app.use("/api/v2/auth", v2AuthRouter);
-  app.use("/api/v2/users", v2UsersRouter);
-  app.use("/api/v2/organizations", v2OrganizationsRouter);
-  app.use("/api/v2/workspace", v2EnvironmentRouter);
-  app.use("/api/v2/workspace", v2TagsRouter);
-  app.use("/api/v2/workspace", v2WorkspaceRouter);
-  app.use("/api/v2/secret", v2SecretRouter); // deprecate
-  app.use("/api/v2/secrets", v2SecretsRouter); // note: in the process of moving to v3/secrets
-  app.use("/api/v2/service-token", v2ServiceTokenDataRouter);
-  app.use("/api/v2/service-accounts", v2ServiceAccountsRouter); // new
-  app.use("/api/v2/api-key", v2APIKeyDataRouter);
+  app.use('/api/v2/signup', v2SignupRouter);
+  app.use('/api/v2/auth', v2AuthRouter);
+  app.use('/api/v2/users', v2UsersRouter);
+  app.use('/api/v2/organizations', v2OrganizationsRouter);
+  app.use('/api/v2/workspace', v2EnvironmentRouter);
+  app.use('/api/v2/workspace', v2TagsRouter);
+  app.use('/api/v2/workspace', v2WorkspaceRouter);
+  app.use('/api/v2/secret', v2SecretRouter); // deprecate
+  app.use('/api/v2/secrets', v2SecretsRouter); // note: in the process of moving to v3/secrets
+  app.use('/api/v2/service-token', v2ServiceTokenDataRouter);
+  app.use('/api/v2/service-accounts', v2ServiceAccountsRouter); // new
+  app.use('/api/v2/api-key', v2APIKeyDataRouter);
 
   // v3 routes (experimental)
-  app.use("/api/v3/auth", v3AuthRouter);
-  app.use("/api/v3/secrets", v3SecretsRouter);
-  app.use("/api/v3/workspaces", v3WorkspacesRouter);
-  app.use("/api/v3/signup", v3SignupRouter);
+  app.use('/api/v3/secrets', v3SecretsRouter);
+  app.use('/api/v3/workspaces', v3WorkspacesRouter);
 
-  // api docs
-  app.use("/api-docs", swaggerUi.serve, swaggerUi.setup(swaggerFile));
+  // api docs 
+  app.use('/api-docs', swaggerUi.serve, swaggerUi.setup(swaggerFile))
 
   // server status
-  app.use("/api", healthCheck);
+  app.use('/api', healthCheck)
 
   //* Handle unrouted requests and respond with proper error message as well as status code
-  app.use((req, res, next) => {
+  app.use((req: Request, res: Response, next: NextFunction) => {
     if (res.headersSent) return next();
-    next(
-      RouteNotFoundError({
-        message: `The requested source '(${req.method})${req.url}' was not found`,
-      })
-    );
-  });
-
-  app.use(requestErrorHandler);
+    next(RouteNotFoundError({ message: `The requested source '(${req.method})${req.url}' was not found` }))
+  })
 
   const server = app.listen(await getPort(), async () => {
     (await getLogger("backend-main")).info(

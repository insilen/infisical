import dotenv from "dotenv";
dotenv.config();
import express from "express";
// eslint-disable-next-line @typescript-eslint/no-var-requires
require("express-async-errors");
import helmet from "helmet";
import cors from "cors";
import { DatabaseService, GithubSecretScanningService } from "./services";
import { EELicenseService } from "./ee/services";
import { setUpHealthEndpoint } from "./services/health";
import cookieParser from "cookie-parser";
import swaggerUi = require("swagger-ui-express");
import { Probot, createNodeMiddleware } from "probot";
// eslint-disable-next-line @typescript-eslint/no-var-requires
const swaggerFile = require("../spec.json");
// eslint-disable-next-line @typescript-eslint/no-var-requires
import { apiLimiter } from "./helpers/rateLimiter";
import {
  action as eeActionRouter,
  cloudProducts as eeCloudProductsRouter,
  organizations as eeOrganizationsRouter,
  secret as eeSecretRouter,
  secretSnapshot as eeSecretSnapshotRouter,
  workspace as eeWorkspaceRouter
} from "./ee/routes/v1";
import {
  auth as v1AuthRouter,
  bot as v1BotRouter,
  integrationAuth as v1IntegrationAuthRouter,
  integration as v1IntegrationRouter,
  inviteOrg as v1InviteOrgRouter,
  key as v1KeyRouter,
  membershipOrg as v1MembershipOrgRouter,
  membership as v1MembershipRouter,
  organization as v1OrganizationRouter,
  password as v1PasswordRouter,
  secret as v1SecretRouter,
  secretScanning as v1SecretScanningRouter,
  secretsFolder as v1SecretsFolder,
  serviceToken as v1ServiceTokenRouter,
  signup as v1SignupRouter,
  userAction as v1UserActionRouter,
  user as v1UserRouter,
<<<<<<< HEAD
  workspace as v1WorkspaceRouter,
  webhooks as v1WebhooksRouter,
  secretImport as v1SecretImportRouter
=======
  webhooks as v1WebhooksRouter,
  workspace as v1WorkspaceRouter
>>>>>>> 95c91463
} from "./routes/v1";
import {
  auth as v2AuthRouter,
  organizations as v2OrganizationsRouter,
  signup as v2SignupRouter,
  users as v2UsersRouter,
  workspace as v2WorkspaceRouter,
  secret as v2SecretRouter, // begin to phase out
  secrets as v2SecretsRouter,
  serviceTokenData as v2ServiceTokenDataRouter,
  serviceAccounts as v2ServiceAccountsRouter,
  environment as v2EnvironmentRouter,
  tags as v2TagsRouter
} from "./routes/v2";
import {
  auth as v3AuthRouter,
  secrets as v3SecretsRouter,
  signup as v3SignupRouter,
  workspaces as v3WorkspacesRouter
} from "./routes/v3";
import { healthCheck } from "./routes/status";
import { getLogger } from "./utils/logger";
import { RouteNotFoundError } from "./utils/errors";
import { requestErrorHandler } from "./middleware/requestErrorHandler";
import { getNodeEnv, getPort, getSecretScanningGitAppId, getSecretScanningPrivateKey, getSecretScanningWebhookProxy, getSecretScanningWebhookSecret, getSiteURL } from "./config";
import { setup } from "./utils/setup";
const SmeeClient = require('smee-client') // eslint-disable-line

const main = async () => {

  await setup();

  await EELicenseService.initGlobalFeatureSet();

  const app = express();
  app.enable("trust proxy");
  app.use(express.json());
  app.use(cookieParser());
  app.use(
    cors({
      credentials: true,
      origin: await getSiteURL()
    })
  );

  if (await getSecretScanningGitAppId() && await getSecretScanningWebhookSecret() && await getSecretScanningPrivateKey()) {
    const probot = new Probot({
      appId: await getSecretScanningGitAppId(),
      privateKey: await getSecretScanningPrivateKey(),
      secret: await getSecretScanningWebhookSecret(),
    });

    if ((await getNodeEnv()) != "production") {
      const smee = new SmeeClient({
        source: await getSecretScanningWebhookProxy(),
        target: "http://backend:4000/ss-webhook",
        logger: console
      })

      smee.start()
    }

    app.use(createNodeMiddleware(GithubSecretScanningService, { probot, webhooksPath: "/ss-webhook" })); // secret scanning webhook
  }

  if ((await getNodeEnv()) === "production") {
    // enable app-wide rate-limiting + helmet security
    // in production
    app.disable("x-powered-by");
    app.use(apiLimiter);
    app.use(helmet());
  }

  app.use((req, res, next) => {
    // default to IP address provided by Cloudflare
    const cfIp = req.headers["cf-connecting-ip"];
    req.realIP = Array.isArray(cfIp) ? cfIp[0] : (cfIp as string) || req.ip;
    next();
  });

  // (EE) routes
  app.use("/api/v1/secret", eeSecretRouter);
  app.use("/api/v1/secret-snapshot", eeSecretSnapshotRouter);
  app.use("/api/v1/workspace", eeWorkspaceRouter);
  app.use("/api/v1/action", eeActionRouter);
  app.use("/api/v1/organizations", eeOrganizationsRouter);
  app.use("/api/v1/cloud-products", eeCloudProductsRouter);

  // v1 routes (default)
  app.use("/api/v1/signup", v1SignupRouter);
  app.use("/api/v1/auth", v1AuthRouter);
  app.use("/api/v1/bot", v1BotRouter);
  app.use("/api/v1/user", v1UserRouter);
  app.use("/api/v1/user-action", v1UserActionRouter);
  app.use("/api/v1/organization", v1OrganizationRouter);
  app.use("/api/v1/workspace", v1WorkspaceRouter);
  app.use("/api/v1/membership-org", v1MembershipOrgRouter);
  app.use("/api/v1/membership", v1MembershipRouter);
  app.use("/api/v1/key", v1KeyRouter);
  app.use("/api/v1/invite-org", v1InviteOrgRouter);
  app.use("/api/v1/secret", v1SecretRouter); // deprecate
  app.use("/api/v1/service-token", v1ServiceTokenRouter); // deprecate
  app.use("/api/v1/password", v1PasswordRouter);
  app.use("/api/v1/integration", v1IntegrationRouter);
  app.use("/api/v1/integration-auth", v1IntegrationAuthRouter);
  app.use("/api/v1/folders", v1SecretsFolder);
  app.use("/api/v1/secret-scanning", v1SecretScanningRouter);
  app.use("/api/v1/webhooks", v1WebhooksRouter);
  app.use("/api/v1/secret-imports", v1SecretImportRouter);

  // v2 routes (improvements)
  app.use("/api/v2/signup", v2SignupRouter);
  app.use("/api/v2/auth", v2AuthRouter);
  app.use("/api/v2/users", v2UsersRouter);
  app.use("/api/v2/organizations", v2OrganizationsRouter);
  app.use("/api/v2/workspace", v2EnvironmentRouter);
  app.use("/api/v2/workspace", v2TagsRouter);
  app.use("/api/v2/workspace", v2WorkspaceRouter);
  app.use("/api/v2/secret", v2SecretRouter); // deprecate
  app.use("/api/v2/secrets", v2SecretsRouter); // note: in the process of moving to v3/secrets
  app.use("/api/v2/service-token", v2ServiceTokenDataRouter);
  app.use("/api/v2/service-accounts", v2ServiceAccountsRouter); // new

  // v3 routes (experimental)
  app.use("/api/v3/auth", v3AuthRouter);
  app.use("/api/v3/secrets", v3SecretsRouter);
  app.use("/api/v3/workspaces", v3WorkspacesRouter);
  app.use("/api/v3/signup", v3SignupRouter);

  // api docs
  app.use("/api-docs", swaggerUi.serve, swaggerUi.setup(swaggerFile));

  // server status
  app.use("/api", healthCheck);

  //* Handle unrouted requests and respond with proper error message as well as status code
  app.use((req, res, next) => {
    if (res.headersSent) return next();
    next(
      RouteNotFoundError({
        message: `The requested source '(${req.method})${req.url}' was not found`
      })
    );
  });

  app.use(requestErrorHandler);

  const server = app.listen(await getPort(), async () => {
    (await getLogger("backend-main")).info(`Server started listening at port ${await getPort()}`);
  });

  // await createTestUserForDevelopment();
  setUpHealthEndpoint(server);

  server.on("close", async () => {
    await DatabaseService.closeDatabase();
  });

  return server;
};

export default main();<|MERGE_RESOLUTION|>--- conflicted
+++ resolved
@@ -41,14 +41,9 @@
   signup as v1SignupRouter,
   userAction as v1UserActionRouter,
   user as v1UserRouter,
-<<<<<<< HEAD
   workspace as v1WorkspaceRouter,
   webhooks as v1WebhooksRouter,
   secretImport as v1SecretImportRouter
-=======
-  webhooks as v1WebhooksRouter,
-  workspace as v1WorkspaceRouter
->>>>>>> 95c91463
 } from "./routes/v1";
 import {
   auth as v2AuthRouter,

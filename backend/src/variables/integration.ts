import {
    getClientIdAzure,
    getClientIdBitBucket,
    getClientIdGitHub,
    getClientIdGitLab,
    getClientIdHeroku,
    getClientIdNetlify,
    getClientSlugVercel,
} from "../config";

// integrations
export const INTEGRATION_AZURE_KEY_VAULT = "azure-key-vault";
export const INTEGRATION_AWS_PARAMETER_STORE = "aws-parameter-store";
export const INTEGRATION_AWS_SECRET_MANAGER = "aws-secret-manager";
export const INTEGRATION_HEROKU = "heroku";
export const INTEGRATION_VERCEL = "vercel";
export const INTEGRATION_NETLIFY = "netlify";
export const INTEGRATION_GITHUB = "github";
export const INTEGRATION_GITLAB = "gitlab";
export const INTEGRATION_RENDER = "render";
export const INTEGRATION_RAILWAY = "railway";
export const INTEGRATION_FLYIO = "flyio";
export const INTEGRATION_LARAVELFORGE = "laravel-forge"
export const INTEGRATION_CIRCLECI = "circleci";
export const INTEGRATION_TRAVISCI = "travisci";
export const INTEGRATION_SUPABASE = "supabase";
export const INTEGRATION_CHECKLY = "checkly";
export const INTEGRATION_TERRAFORM_CLOUD = "terraform-cloud";
export const INTEGRATION_HASHICORP_VAULT = "hashicorp-vault";
export const INTEGRATION_CLOUDFLARE_PAGES = "cloudflare-pages";
export const INTEGRATION_BITBUCKET = "bitbucket";
export const INTEGRATION_CODEFRESH = "codefresh";
<<<<<<< HEAD
export const INTEGRATION_WINDMILL = "windmill";
=======
export const INTEGRATION_DIGITAL_OCEAN_APP_PLATFORM = "digital-ocean-app-platform";
export const INTEGRATION_CLOUD_66 = "cloud-66";
export const INTEGRATION_NORTHFLANK = "northflank";
>>>>>>> d458bd79
export const INTEGRATION_SET = new Set([
    INTEGRATION_AZURE_KEY_VAULT,
  INTEGRATION_HEROKU,
  INTEGRATION_VERCEL,
  INTEGRATION_NETLIFY,
  INTEGRATION_GITHUB,
  INTEGRATION_GITLAB,
  INTEGRATION_RENDER,
  INTEGRATION_FLYIO,
  INTEGRATION_CIRCLECI,
  INTEGRATION_LARAVELFORGE,
  INTEGRATION_TRAVISCI,
  INTEGRATION_SUPABASE,
  INTEGRATION_CHECKLY,
  INTEGRATION_TERRAFORM_CLOUD,
  INTEGRATION_HASHICORP_VAULT,
  INTEGRATION_CLOUDFLARE_PAGES,
<<<<<<< HEAD
  INTEGRATION_CODEFRESH,
  INTEGRATION_WINDMILL
=======
  INTEGRATION_BITBUCKET,
  INTEGRATION_DIGITAL_OCEAN_APP_PLATFORM,
  INTEGRATION_CODEFRESH,
  INTEGRATION_CLOUD_66,
  INTEGRATION_NORTHFLANK
>>>>>>> d458bd79
]);

// integration types
export const INTEGRATION_OAUTH2 = "oauth2";

// integration oauth endpoints
export const INTEGRATION_AZURE_TOKEN_URL = "https://login.microsoftonline.com/common/oauth2/v2.0/token";
export const INTEGRATION_HEROKU_TOKEN_URL = "https://id.heroku.com/oauth/token";
export const INTEGRATION_VERCEL_TOKEN_URL =
  "https://api.vercel.com/v2/oauth/access_token";
export const INTEGRATION_NETLIFY_TOKEN_URL = "https://api.netlify.com/oauth/token";
export const INTEGRATION_GITHUB_TOKEN_URL =
  "https://github.com/login/oauth/access_token";
export const INTEGRATION_GITLAB_TOKEN_URL = "https://gitlab.com/oauth/token";
export const INTEGRATION_BITBUCKET_TOKEN_URL = "https://bitbucket.org/site/oauth2/access_token"

// integration apps endpoints
export const INTEGRATION_HEROKU_API_URL = "https://api.heroku.com";
export const INTEGRATION_GITLAB_API_URL = "https://gitlab.com/api";
export const INTEGRATION_VERCEL_API_URL = "https://api.vercel.com";
export const INTEGRATION_NETLIFY_API_URL = "https://api.netlify.com";
export const INTEGRATION_RENDER_API_URL = "https://api.render.com";
export const INTEGRATION_RAILWAY_API_URL = "https://backboard.railway.app/graphql/v2";
export const INTEGRATION_FLYIO_API_URL = "https://api.fly.io/graphql";
export const INTEGRATION_CIRCLECI_API_URL = "https://circleci.com/api";
export const INTEGRATION_TRAVISCI_API_URL = "https://api.travis-ci.com";
export const INTEGRATION_SUPABASE_API_URL = "https://api.supabase.com";
export const INTEGRATION_LARAVELFORGE_API_URL = "https://forge.laravel.com";
export const INTEGRATION_CHECKLY_API_URL = "https://api.checklyhq.com";
export const INTEGRATION_TERRAFORM_CLOUD_API_URL = "https://app.terraform.io";
export const INTEGRATION_CLOUDFLARE_PAGES_API_URL = "https://api.cloudflare.com";
export const INTEGRATION_BITBUCKET_API_URL = "https://api.bitbucket.org";
export const INTEGRATION_CODEFRESH_API_URL = "https://g.codefresh.io/api";
<<<<<<< HEAD
export const INTEGRATION_WINDMILL_API_URL = "https://app.windmill.dev/api";
=======
export const INTEGRATION_DIGITAL_OCEAN_API_URL = "https://api.digitalocean.com";
export const INTEGRATION_CLOUD_66_API_URL = "https://app.cloud66.com/api";
export const INTEGRATION_NORTHFLANK_API_URL = "https://api.northflank.com";
>>>>>>> d458bd79

export const getIntegrationOptions = async () => {
    const INTEGRATION_OPTIONS = [
        {
            name: "Heroku",
            slug: "heroku",
            image: "Heroku.png",
            isAvailable: true,
            type: "oauth",
            clientId: await getClientIdHeroku(),
            docsLink: "",
        },
        {
            name: "Vercel",
            slug: "vercel",
            image: "Vercel.png",
            isAvailable: true,
            type: "oauth",
            clientId: "",
            clientSlug: await getClientSlugVercel(),
            docsLink: "",
        },
        {
            name: "Netlify",
            slug: "netlify",
            image: "Netlify.png",
            isAvailable: true,
            type: "oauth",
            clientId: await getClientIdNetlify(),
            docsLink: "",
        },
        {
            name: "GitHub",
            slug: "github",
            image: "GitHub.png",
            isAvailable: true,
            type: "oauth",
            clientId: await getClientIdGitHub(),
            docsLink: "",
        },
        {
            name: "Render",
            slug: "render",
            image: "Render.png",
            isAvailable: true,
            type: "pat",
            clientId: "",
            docsLink: "",
        },
        {
            name: "Railway",
            slug: "railway",
            image: "Railway.png",
            isAvailable: true,
            type: "pat",
            clientId: "",
            docsLink: "",
        },
        {
            name: "Fly.io",
            slug: "flyio",
            image: "Flyio.svg",
            isAvailable: true,
            type: "pat",
            clientId: "",
            docsLink: "",
        },
        {
            name: "AWS Parameter Store",
            slug: "aws-parameter-store",
            image: "Amazon Web Services.png",
            isAvailable: true,
            type: "custom",
            clientId: "",
            docsLink: "",
        },
        {
            name: "Laravel Forge",
            slug: "laravel-forge",
            image: "Laravel Forge.png",
            isAvailable: true,
            type: "pat",
            clientId: "",
            docsLink: "",
        },
        {
            name: "AWS Secret Manager",
            slug: "aws-secret-manager",
            image: "Amazon Web Services.png",
            isAvailable: true,
            type: "custom",
            clientId: "",
            docsLink: "",
        },
        {
            name: "Azure Key Vault",
            slug: "azure-key-vault",
            image: "Microsoft Azure.png",
            isAvailable: true,
            type: "oauth",
            clientId: await getClientIdAzure(),
            docsLink: "",
        },
        {
            name: "Circle CI",
            slug: "circleci",
            image: "Circle CI.png",
            isAvailable: true,
            type: "pat",
            clientId: "",
            docsLink: "",
        },
        {
            name: "GitLab",
            slug: "gitlab",
            image: "GitLab.png",
            isAvailable: true,
            type: "custom",
            clientId: await getClientIdGitLab(),
            docsLink: "",
        },
        {
            name: "Terraform Cloud",
            slug: "terraform-cloud",
            image: "Terraform Cloud.png",
            isAvailable: true,
            type: "pat",
            cliendId: "",
            docsLink: "",
        },
        {
            name: "Travis CI",
            slug: "travisci",
            image: "Travis CI.png",
            isAvailable: true,
            type: "pat",
            clientId: "",
            docsLink: "",
        },
        {
            name: "Supabase",
            slug: "supabase",
            image: "Supabase.png",
            isAvailable: true,
            type: "pat",
            clientId: "",
            docsLink: "",
        },
        {
            name: "Checkly",
            slug: "checkly",
            image: "Checkly.png",
            isAvailable: true,
            type: "pat",
            clientId: "",
            docsLink: "",
        },
        {
            name: "HashiCorp Vault",
            slug: "hashicorp-vault",
            image: "Vault.png",
            isAvailable: true,
            type: "pat",
            clientId: "",
            docsLink: "",
        },
        {
            name: "Google Cloud Platform",
            slug: "gcp",
            image: "Google Cloud Platform.png",
            isAvailable: false,
            type: "",
            clientId: "",
            docsLink: ""
        },
        {
            name: "Cloudflare Pages",
            slug: "cloudflare-pages",
            image: "Cloudflare.png",
            isAvailable: true,
            type: "pat",
            clientId: "",
            docsLink: ""
        },
        {
          name: "BitBucket",
          slug: "bitbucket",
          image: "BitBucket.png",
          isAvailable: true,
          type: "oauth",
          clientId: await getClientIdBitBucket(),
          docsLink: ""
        },
        {
            name: "Codefresh",
            slug: "codefresh",
            image: "Codefresh.png",
            isAvailable: true,
            type: "pat",
            clientId: "",
            docsLink: "",
        },
        {
<<<<<<< HEAD
            name: "Windmill",
            slug: "windmill",
            image: "Windmill.png",
=======
            name: "Digital Ocean App Platform",
            slug: "digital-ocean-app-platform",
            image: "Digital Ocean.png",
            isAvailable: true,
            type: "pat",
            clientId: "",
            docsLink: "",
        },
        {
            name: "Cloud 66",
            slug: "cloud-66",
            image: "Cloud 66.png",
            isAvailable: true,
            type: "pat",
            clientId: "",
            docsLink: "",
        },
        {
            name: "Northflank",
            slug: "northflank",
            image: "Northflank.png",
>>>>>>> d458bd79
            isAvailable: true,
            type: "pat",
            clientId: "",
            docsLink: ""
        },
<<<<<<< HEAD

=======
>>>>>>> d458bd79
    ]
    
    return INTEGRATION_OPTIONS;
}<|MERGE_RESOLUTION|>--- conflicted
+++ resolved
@@ -30,13 +30,10 @@
 export const INTEGRATION_CLOUDFLARE_PAGES = "cloudflare-pages";
 export const INTEGRATION_BITBUCKET = "bitbucket";
 export const INTEGRATION_CODEFRESH = "codefresh";
-<<<<<<< HEAD
 export const INTEGRATION_WINDMILL = "windmill";
-=======
 export const INTEGRATION_DIGITAL_OCEAN_APP_PLATFORM = "digital-ocean-app-platform";
 export const INTEGRATION_CLOUD_66 = "cloud-66";
 export const INTEGRATION_NORTHFLANK = "northflank";
->>>>>>> d458bd79
 export const INTEGRATION_SET = new Set([
     INTEGRATION_AZURE_KEY_VAULT,
   INTEGRATION_HEROKU,
@@ -54,16 +51,12 @@
   INTEGRATION_TERRAFORM_CLOUD,
   INTEGRATION_HASHICORP_VAULT,
   INTEGRATION_CLOUDFLARE_PAGES,
-<<<<<<< HEAD
   INTEGRATION_CODEFRESH,
-  INTEGRATION_WINDMILL
-=======
+  INTEGRATION_WINDMILL,
   INTEGRATION_BITBUCKET,
   INTEGRATION_DIGITAL_OCEAN_APP_PLATFORM,
-  INTEGRATION_CODEFRESH,
   INTEGRATION_CLOUD_66,
   INTEGRATION_NORTHFLANK
->>>>>>> d458bd79
 ]);
 
 // integration types
@@ -97,13 +90,10 @@
 export const INTEGRATION_CLOUDFLARE_PAGES_API_URL = "https://api.cloudflare.com";
 export const INTEGRATION_BITBUCKET_API_URL = "https://api.bitbucket.org";
 export const INTEGRATION_CODEFRESH_API_URL = "https://g.codefresh.io/api";
-<<<<<<< HEAD
 export const INTEGRATION_WINDMILL_API_URL = "https://app.windmill.dev/api";
-=======
 export const INTEGRATION_DIGITAL_OCEAN_API_URL = "https://api.digitalocean.com";
 export const INTEGRATION_CLOUD_66_API_URL = "https://app.cloud66.com/api";
 export const INTEGRATION_NORTHFLANK_API_URL = "https://api.northflank.com";
->>>>>>> d458bd79
 
 export const getIntegrationOptions = async () => {
     const INTEGRATION_OPTIONS = [
@@ -307,11 +297,15 @@
             docsLink: "",
         },
         {
-<<<<<<< HEAD
             name: "Windmill",
             slug: "windmill",
             image: "Windmill.png",
-=======
+            isAvailable: true,
+            type: "pat",
+            clientId: "",
+            docsLink: "",
+        },
+        {
             name: "Digital Ocean App Platform",
             slug: "digital-ocean-app-platform",
             image: "Digital Ocean.png",
@@ -333,16 +327,11 @@
             name: "Northflank",
             slug: "northflank",
             image: "Northflank.png",
->>>>>>> d458bd79
             isAvailable: true,
             type: "pat",
             clientId: "",
             docsLink: ""
         },
-<<<<<<< HEAD
-
-=======
->>>>>>> d458bd79
     ]
     
     return INTEGRATION_OPTIONS;

import {
    getClientIdAzure,
    getClientIdBitBucket,
    getClientIdGitHub,
    getClientIdGitLab,
    getClientIdHeroku,
    getClientIdNetlify,
    getClientSlugVercel,
} from "../config";

// integrations
export const INTEGRATION_AZURE_KEY_VAULT = "azure-key-vault";
export const INTEGRATION_AWS_PARAMETER_STORE = "aws-parameter-store";
export const INTEGRATION_AWS_SECRET_MANAGER = "aws-secret-manager";
export const INTEGRATION_HEROKU = "heroku";
export const INTEGRATION_VERCEL = "vercel";
export const INTEGRATION_NETLIFY = "netlify";
export const INTEGRATION_GITHUB = "github";
export const INTEGRATION_GITLAB = "gitlab";
export const INTEGRATION_RENDER = "render";
export const INTEGRATION_RAILWAY = "railway";
export const INTEGRATION_FLYIO = "flyio";
export const INTEGRATION_LARAVELFORGE = "laravel-forge"
export const INTEGRATION_CIRCLECI = "circleci";
export const INTEGRATION_TRAVISCI = "travisci";
export const INTEGRATION_SUPABASE = "supabase";
export const INTEGRATION_CHECKLY = "checkly";
export const INTEGRATION_HASHICORP_VAULT = "hashicorp-vault";
export const INTEGRATION_CLOUDFLARE_PAGES = "cloudflare-pages";
export const INTEGRATION_BITBUCKET = "bitbucket";
export const INTEGRATION_CODEFRESH = "codefresh";
<<<<<<< HEAD
export const INTEGRATION_DIGITAL_OCEAN_APP_PLATFORM = "digital-ocean-app-platform";
=======
export const INTEGRATION_CLOUD_66 = "cloud-66";
>>>>>>> 14193715
export const INTEGRATION_SET = new Set([
    INTEGRATION_AZURE_KEY_VAULT,
  INTEGRATION_HEROKU,
  INTEGRATION_VERCEL,
  INTEGRATION_NETLIFY,
  INTEGRATION_GITHUB,
  INTEGRATION_GITLAB,
  INTEGRATION_RENDER,
  INTEGRATION_FLYIO,
  INTEGRATION_CIRCLECI,
  INTEGRATION_LARAVELFORGE,
  INTEGRATION_TRAVISCI,
  INTEGRATION_SUPABASE,
  INTEGRATION_CHECKLY,
  INTEGRATION_HASHICORP_VAULT,
  INTEGRATION_CLOUDFLARE_PAGES,
  INTEGRATION_BITBUCKET,
<<<<<<< HEAD
  INTEGRATION_DIGITAL_OCEAN_APP_PLATFORM,
  INTEGRATION_CODEFRESH
=======
  INTEGRATION_CODEFRESH,
  INTEGRATION_CLOUD_66
>>>>>>> 14193715
]);

// integration types
export const INTEGRATION_OAUTH2 = "oauth2";

// integration oauth endpoints
export const INTEGRATION_AZURE_TOKEN_URL = "https://login.microsoftonline.com/common/oauth2/v2.0/token";
export const INTEGRATION_HEROKU_TOKEN_URL = "https://id.heroku.com/oauth/token";
export const INTEGRATION_VERCEL_TOKEN_URL =
  "https://api.vercel.com/v2/oauth/access_token";
export const INTEGRATION_NETLIFY_TOKEN_URL = "https://api.netlify.com/oauth/token";
export const INTEGRATION_GITHUB_TOKEN_URL =
  "https://github.com/login/oauth/access_token";
export const INTEGRATION_GITLAB_TOKEN_URL = "https://gitlab.com/oauth/token";
export const INTEGRATION_BITBUCKET_TOKEN_URL = "https://bitbucket.org/site/oauth2/access_token"

// integration apps endpoints
export const INTEGRATION_HEROKU_API_URL = "https://api.heroku.com";
export const INTEGRATION_GITLAB_API_URL = "https://gitlab.com/api";
export const INTEGRATION_VERCEL_API_URL = "https://api.vercel.com";
export const INTEGRATION_NETLIFY_API_URL = "https://api.netlify.com";
export const INTEGRATION_RENDER_API_URL = "https://api.render.com";
export const INTEGRATION_RAILWAY_API_URL = "https://backboard.railway.app/graphql/v2";
export const INTEGRATION_FLYIO_API_URL = "https://api.fly.io/graphql";
export const INTEGRATION_CIRCLECI_API_URL = "https://circleci.com/api";
export const INTEGRATION_TRAVISCI_API_URL = "https://api.travis-ci.com";
export const INTEGRATION_SUPABASE_API_URL = "https://api.supabase.com";
export const INTEGRATION_LARAVELFORGE_API_URL = "https://forge.laravel.com";
export const INTEGRATION_CHECKLY_API_URL = "https://api.checklyhq.com";
export const INTEGRATION_CLOUDFLARE_PAGES_API_URL = "https://api.cloudflare.com";
export const INTEGRATION_BITBUCKET_API_URL = "https://api.bitbucket.org";
export const INTEGRATION_CODEFRESH_API_URL = "https://g.codefresh.io/api";
<<<<<<< HEAD
export const INTEGRATION_DIGITAL_OCEAN_API_URL = "https://api.digitalocean.com";
=======
export const INTEGRATION_CLOUD_66_API_URL = "https://app.cloud66.com/api";
>>>>>>> 14193715

export const getIntegrationOptions = async () => {
    const INTEGRATION_OPTIONS = [
        {
            name: "Heroku",
            slug: "heroku",
            image: "Heroku.png",
            isAvailable: true,
            type: "oauth",
            clientId: await getClientIdHeroku(),
            docsLink: "",
        },
        {
            name: "Vercel",
            slug: "vercel",
            image: "Vercel.png",
            isAvailable: true,
            type: "oauth",
            clientId: "",
            clientSlug: await getClientSlugVercel(),
            docsLink: "",
        },
        {
            name: "Netlify",
            slug: "netlify",
            image: "Netlify.png",
            isAvailable: true,
            type: "oauth",
            clientId: await getClientIdNetlify(),
            docsLink: "",
        },
        {
            name: "GitHub",
            slug: "github",
            image: "GitHub.png",
            isAvailable: true,
            type: "oauth",
            clientId: await getClientIdGitHub(),
            docsLink: "",
        },
        {
            name: "Render",
            slug: "render",
            image: "Render.png",
            isAvailable: true,
            type: "pat",
            clientId: "",
            docsLink: "",
        },
        {
            name: "Railway",
            slug: "railway",
            image: "Railway.png",
            isAvailable: true,
            type: "pat",
            clientId: "",
            docsLink: "",
        },
        {
            name: "Fly.io",
            slug: "flyio",
            image: "Flyio.svg",
            isAvailable: true,
            type: "pat",
            clientId: "",
            docsLink: "",
        },
        {
            name: "AWS Parameter Store",
            slug: "aws-parameter-store",
            image: "Amazon Web Services.png",
            isAvailable: true,
            type: "custom",
            clientId: "",
            docsLink: "",
        },
        {
            name: "Laravel Forge",
            slug: "laravel-forge",
            image: "Laravel Forge.png",
            isAvailable: true,
            type: "pat",
            clientId: "",
            docsLink: "",
        },
        {
            name: "AWS Secret Manager",
            slug: "aws-secret-manager",
            image: "Amazon Web Services.png",
            isAvailable: true,
            type: "custom",
            clientId: "",
            docsLink: "",
        },
        {
            name: "Azure Key Vault",
            slug: "azure-key-vault",
            image: "Microsoft Azure.png",
            isAvailable: true,
            type: "oauth",
            clientId: await getClientIdAzure(),
            docsLink: "",
        },
        {
            name: "Circle CI",
            slug: "circleci",
            image: "Circle CI.png",
            isAvailable: true,
            type: "pat",
            clientId: "",
            docsLink: "",
        },
        {
            name: "GitLab",
            slug: "gitlab",
            image: "GitLab.png",
            isAvailable: true,
            type: "custom",
            clientId: await getClientIdGitLab(),
            docsLink: "",
        },
        {
            name: "Travis CI",
            slug: "travisci",
            image: "Travis CI.png",
            isAvailable: true,
            type: "pat",
            clientId: "",
            docsLink: "",
        },
        {
            name: "Supabase",
            slug: "supabase",
            image: "Supabase.png",
            isAvailable: true,
            type: "pat",
            clientId: "",
            docsLink: "",
        },
        {
            name: "Checkly",
            slug: "checkly",
            image: "Checkly.png",
            isAvailable: true,
            type: "pat",
            clientId: "",
            docsLink: "",
        },
        {
            name: "HashiCorp Vault",
            slug: "hashicorp-vault",
            image: "Vault.png",
            isAvailable: true,
            type: "pat",
            clientId: "",
            docsLink: "",
        },
        {
            name: "Google Cloud Platform",
            slug: "gcp",
            image: "Google Cloud Platform.png",
            isAvailable: false,
            type: "",
            clientId: "",
            docsLink: ""
        },
        {
            name: "Cloudflare Pages",
            slug: "cloudflare-pages",
            image: "Cloudflare.png",
            isAvailable: true,
            type: "pat",
            clientId: "",
            docsLink: ""
        },
        {
          name: "BitBucket",
          slug: "bitbucket",
          image: "BitBucket.png",
          isAvailable: true,
          type: "oauth",
          clientId: await getClientIdBitBucket(),
          docsLink: ""
        },
        {
            name: "Codefresh",
            slug: "codefresh",
            image: "Codefresh.png",
            isAvailable: true,
            type: "pat",
            clientId: "",
            docsLink: "",
        },
        {
<<<<<<< HEAD
            name: "Digital Ocean App Platform",
            slug: "digital-ocean-app-platform",
            image: "Digital Ocean.png",
=======
            name: "Cloud 66",
            slug: "cloud-66",
            image: "Cloud 66.png",
>>>>>>> 14193715
            isAvailable: true,
            type: "pat",
            clientId: "",
            docsLink: "",
        },
    ]
    
    return INTEGRATION_OPTIONS;
}<|MERGE_RESOLUTION|>--- conflicted
+++ resolved
@@ -29,11 +29,8 @@
 export const INTEGRATION_CLOUDFLARE_PAGES = "cloudflare-pages";
 export const INTEGRATION_BITBUCKET = "bitbucket";
 export const INTEGRATION_CODEFRESH = "codefresh";
-<<<<<<< HEAD
 export const INTEGRATION_DIGITAL_OCEAN_APP_PLATFORM = "digital-ocean-app-platform";
-=======
 export const INTEGRATION_CLOUD_66 = "cloud-66";
->>>>>>> 14193715
 export const INTEGRATION_SET = new Set([
     INTEGRATION_AZURE_KEY_VAULT,
   INTEGRATION_HEROKU,
@@ -51,13 +48,9 @@
   INTEGRATION_HASHICORP_VAULT,
   INTEGRATION_CLOUDFLARE_PAGES,
   INTEGRATION_BITBUCKET,
-<<<<<<< HEAD
   INTEGRATION_DIGITAL_OCEAN_APP_PLATFORM,
-  INTEGRATION_CODEFRESH
-=======
   INTEGRATION_CODEFRESH,
   INTEGRATION_CLOUD_66
->>>>>>> 14193715
 ]);
 
 // integration types
@@ -90,11 +83,8 @@
 export const INTEGRATION_CLOUDFLARE_PAGES_API_URL = "https://api.cloudflare.com";
 export const INTEGRATION_BITBUCKET_API_URL = "https://api.bitbucket.org";
 export const INTEGRATION_CODEFRESH_API_URL = "https://g.codefresh.io/api";
-<<<<<<< HEAD
 export const INTEGRATION_DIGITAL_OCEAN_API_URL = "https://api.digitalocean.com";
-=======
 export const INTEGRATION_CLOUD_66_API_URL = "https://app.cloud66.com/api";
->>>>>>> 14193715
 
 export const getIntegrationOptions = async () => {
     const INTEGRATION_OPTIONS = [
@@ -289,15 +279,18 @@
             docsLink: "",
         },
         {
-<<<<<<< HEAD
             name: "Digital Ocean App Platform",
             slug: "digital-ocean-app-platform",
             image: "Digital Ocean.png",
-=======
+            isAvailable: true,
+            type: "pat",
+            clientId: "",
+            docsLink: "",
+        },
+        {
             name: "Cloud 66",
             slug: "cloud-66",
             image: "Cloud 66.png",
->>>>>>> 14193715
             isAvailable: true,
             type: "pat",
             clientId: "",

import {
    CLIENT_ID_HEROKU,
    CLIENT_ID_NETLIFY
} from '../config';

// integrations
const INTEGRATION_HEROKU = 'heroku';
const INTEGRATION_VERCEL = 'vercel';
const INTEGRATION_NETLIFY = 'netlify';
const INTEGRATION_GITHUB = 'github';
const INTEGRATION_SET = new Set([
  INTEGRATION_HEROKU,
  INTEGRATION_VERCEL,
  INTEGRATION_NETLIFY,
  INTEGRATION_GITHUB
]);

// integration types
const INTEGRATION_OAUTH2 = 'oauth2';

// integration oauth endpoints
const INTEGRATION_HEROKU_TOKEN_URL = 'https://id.heroku.com/oauth/token';
const INTEGRATION_VERCEL_TOKEN_URL =
  'https://api.vercel.com/v2/oauth/access_token';
const INTEGRATION_NETLIFY_TOKEN_URL = 'https://api.netlify.com/oauth/token';
const INTEGRATION_GITHUB_TOKEN_URL =
  'https://github.com/login/oauth/access_token';

// integration apps endpoints
const INTEGRATION_HEROKU_API_URL = 'https://api.heroku.com';
const INTEGRATION_VERCEL_API_URL = 'https://api.vercel.com';
const INTEGRATION_NETLIFY_API_URL = 'https://api.netlify.com';
const INTEGRATION_GITHUB_API_URL = ' https://api.github.com/';

const INTEGRATION_OPTIONS = [
    {
        name: 'Heroku',
        slug: 'heroku',
        image: 'Heroku', 
        isAvailable: true,
        type: 'oauth2',
        clientId: CLIENT_ID_HEROKU,
        docsLink: ''
    },
    {
        name: 'Vercel',
        slug: 'vercel',
        image: 'Vercel', 
        isAvailable: true,
        type: 'vercel',
        clientId: '',
        docsLink: ''
    },
    {
        name: 'Netlify',
        slug: 'netlify',
        image: 'Netlify', 
        isAvailable: true,
        type: 'oauth2',
        clientId: CLIENT_ID_NETLIFY,
        docsLink: ''
    },
    {
        name: 'Google Cloud Platform',
        slug: 'gcp',
        image: 'Google Cloud Platform', 
        isAvailable: false,
        type: '',
        clientId: '',
        docsLink: ''
    },
    {
        name: 'Amazon Web Services',
        slug: 'aws',
        image: 'Amazon Web Services', 
        isAvailable: false,
        type: '',
        clientId: '',
        docsLink: ''
    },
    {
        name: 'Microsoft Azure',
        slug: 'azure',
        image: 'Microsoft Azure', 
        isAvailable: false,
        type: '',
        clientId: '',
        docsLink: ''
    },
    {
        name: 'Travis CI',
        slug: 'travisci',
        image: 'Travis CI', 
        isAvailable: false,
        type: '',
        clientId: '',
        docsLink: ''
    },
    {
        name: 'Circle CI',
        slug: 'circleci',
        image: 'Circle CI', 
        isAvailable: false,
        type: '',
        clientId: '',
        docsLink: ''
    }
]

export {
<<<<<<< HEAD
  INTEGRATION_HEROKU,
  INTEGRATION_VERCEL,
  INTEGRATION_NETLIFY,
  INTEGRATION_GITHUB,
  INTEGRATION_SET,
  INTEGRATION_OAUTH2,
  INTEGRATION_HEROKU_TOKEN_URL,
  INTEGRATION_VERCEL_TOKEN_URL,
  INTEGRATION_NETLIFY_TOKEN_URL,
  INTEGRATION_GITHUB_TOKEN_URL,
  INTEGRATION_HEROKU_API_URL,
  INTEGRATION_VERCEL_API_URL,
  INTEGRATION_NETLIFY_API_URL,
  INTEGRATION_GITHUB_API_URL
};
=======
    INTEGRATION_HEROKU,
    INTEGRATION_VERCEL,
    INTEGRATION_NETLIFY,
    INTEGRATION_SET,
    INTEGRATION_OAUTH2,
    INTEGRATION_HEROKU_TOKEN_URL,
    INTEGRATION_VERCEL_TOKEN_URL,
    INTEGRATION_NETLIFY_TOKEN_URL,
    INTEGRATION_HEROKU_API_URL,
    INTEGRATION_VERCEL_API_URL,
    INTEGRATION_NETLIFY_API_URL,
    INTEGRATION_OPTIONS
}
>>>>>>> 5444382d
<|MERGE_RESOLUTION|>--- conflicted
+++ resolved
@@ -108,7 +108,6 @@
 ]
 
 export {
-<<<<<<< HEAD
   INTEGRATION_HEROKU,
   INTEGRATION_VERCEL,
   INTEGRATION_NETLIFY,
@@ -122,20 +121,6 @@
   INTEGRATION_HEROKU_API_URL,
   INTEGRATION_VERCEL_API_URL,
   INTEGRATION_NETLIFY_API_URL,
-  INTEGRATION_GITHUB_API_URL
-};
-=======
-    INTEGRATION_HEROKU,
-    INTEGRATION_VERCEL,
-    INTEGRATION_NETLIFY,
-    INTEGRATION_SET,
-    INTEGRATION_OAUTH2,
-    INTEGRATION_HEROKU_TOKEN_URL,
-    INTEGRATION_VERCEL_TOKEN_URL,
-    INTEGRATION_NETLIFY_TOKEN_URL,
-    INTEGRATION_HEROKU_API_URL,
-    INTEGRATION_VERCEL_API_URL,
-    INTEGRATION_NETLIFY_API_URL,
-    INTEGRATION_OPTIONS
-}
->>>>>>> 5444382d
+  INTEGRATION_GITHUB_API_URL,
+  INTEGRATION_OPTIONS
+};
import {
    getClientIdAzure,
    getClientIdGitHub,
    getClientIdGitLab,
    getClientIdHeroku,
    getClientIdNetlify,
    getClientSlugVercel,
} from "../config";

// integrations
export const INTEGRATION_AZURE_KEY_VAULT = "azure-key-vault";
export const INTEGRATION_AWS_PARAMETER_STORE = "aws-parameter-store";
export const INTEGRATION_AWS_SECRET_MANAGER = "aws-secret-manager";
export const INTEGRATION_HEROKU = "heroku";
export const INTEGRATION_VERCEL = "vercel";
export const INTEGRATION_NETLIFY = "netlify";
export const INTEGRATION_GITHUB = "github";
export const INTEGRATION_GITLAB = "gitlab";
export const INTEGRATION_RENDER = "render";
export const INTEGRATION_RAILWAY = "railway";
export const INTEGRATION_FLYIO = "flyio";
export const INTEGRATION_LARAVELFORGE = "laravel-forge"
export const INTEGRATION_CIRCLECI = "circleci";
export const INTEGRATION_TRAVISCI = "travisci";
export const INTEGRATION_SUPABASE = "supabase";
export const INTEGRATION_CHECKLY = "checkly";
export const INTEGRATION_HASHICORP_VAULT = "hashicorp-vault";
export const INTEGRATION_CLOUDFLARE_PAGES = "cloudflare-pages";
<<<<<<< HEAD
export const INTEGRATION_NORTHFLANK = "northflank";
=======
>>>>>>> 25b16733
export const INTEGRATION_SET = new Set([
    INTEGRATION_AZURE_KEY_VAULT,
  INTEGRATION_HEROKU,
  INTEGRATION_VERCEL,
  INTEGRATION_NETLIFY,
  INTEGRATION_GITHUB,
  INTEGRATION_GITLAB,
  INTEGRATION_RENDER,
  INTEGRATION_FLYIO,
  INTEGRATION_CIRCLECI,
  INTEGRATION_LARAVELFORGE,
  INTEGRATION_TRAVISCI,
  INTEGRATION_SUPABASE,
  INTEGRATION_CHECKLY,
  INTEGRATION_HASHICORP_VAULT,
  INTEGRATION_CLOUDFLARE_PAGES,
  INTEGRATION_NORTHFLANK
]);

// integration types
export const INTEGRATION_OAUTH2 = "oauth2";

// integration oauth endpoints
export const INTEGRATION_AZURE_TOKEN_URL = "https://login.microsoftonline.com/common/oauth2/v2.0/token";
export const INTEGRATION_HEROKU_TOKEN_URL = "https://id.heroku.com/oauth/token";
export const INTEGRATION_VERCEL_TOKEN_URL =
  "https://api.vercel.com/v2/oauth/access_token";
export const INTEGRATION_NETLIFY_TOKEN_URL = "https://api.netlify.com/oauth/token";
export const INTEGRATION_GITHUB_TOKEN_URL =
  "https://github.com/login/oauth/access_token";
export const INTEGRATION_GITLAB_TOKEN_URL = "https://gitlab.com/oauth/token";

// integration apps endpoints
export const INTEGRATION_HEROKU_API_URL = "https://api.heroku.com";
export const INTEGRATION_GITLAB_API_URL = "https://gitlab.com/api";
export const INTEGRATION_VERCEL_API_URL = "https://api.vercel.com";
export const INTEGRATION_NETLIFY_API_URL = "https://api.netlify.com";
export const INTEGRATION_RENDER_API_URL = "https://api.render.com";
export const INTEGRATION_RAILWAY_API_URL = "https://backboard.railway.app/graphql/v2";
export const INTEGRATION_FLYIO_API_URL = "https://api.fly.io/graphql";
export const INTEGRATION_CIRCLECI_API_URL = "https://circleci.com/api";
export const INTEGRATION_TRAVISCI_API_URL = "https://api.travis-ci.com";
export const INTEGRATION_SUPABASE_API_URL = "https://api.supabase.com";
<<<<<<< HEAD
export const INTEGRATION_CHECKLY_API_URL = "https://api.checklyhq.com";
export const INTEGRATION_CLOUDFLARE_PAGES_API_URL = "https://api.cloudflare.com";
export const INTEGRATION_NORTHFLANK_API_URL = "https://api.northflank.com";
=======
export const INTEGRATION_LARAVELFORGE_API_URL = "https://forge.laravel.com";
export const INTEGRATION_CHECKLY_API_URL = "https://api.checklyhq.com";
export const INTEGRATION_CLOUDFLARE_PAGES_API_URL = "https://api.cloudflare.com";
>>>>>>> 25b16733

export const getIntegrationOptions = async () => {
    const INTEGRATION_OPTIONS = [
        {
            name: "Heroku",
            slug: "heroku",
            image: "Heroku.png",
            isAvailable: true,
            type: "oauth",
            clientId: await getClientIdHeroku(),
            docsLink: "",
        },
        {
            name: "Vercel",
            slug: "vercel",
            image: "Vercel.png",
            isAvailable: true,
            type: "oauth",
            clientId: "",
            clientSlug: await getClientSlugVercel(),
            docsLink: "",
        },
        {
            name: "Netlify",
            slug: "netlify",
            image: "Netlify.png",
            isAvailable: true,
            type: "oauth",
            clientId: await getClientIdNetlify(),
            docsLink: "",
        },
        {
            name: "GitHub",
            slug: "github",
            image: "GitHub.png",
            isAvailable: true,
            type: "oauth",
            clientId: await getClientIdGitHub(),
            docsLink: "",
        },
        {
            name: "Render",
            slug: "render",
            image: "Render.png",
            isAvailable: true,
            type: "pat",
            clientId: "",
            docsLink: "",
        },
        {
            name: "Railway",
            slug: "railway",
            image: "Railway.png",
            isAvailable: true,
            type: "pat",
            clientId: "",
            docsLink: "",
        },
        {
            name: "Fly.io",
            slug: "flyio",
            image: "Flyio.svg",
            isAvailable: true,
            type: "pat",
            clientId: "",
            docsLink: "",
        },
        {
            name: "AWS Parameter Store",
            slug: "aws-parameter-store",
            image: "Amazon Web Services.png",
            isAvailable: true,
            type: "custom",
            clientId: "",
            docsLink: "",
        },
        {
            name: "Laravel Forge",
            slug: "laravel-forge",
            image: "Laravel Forge.png",
            isAvailable: true,
            type: "pat",
            clientId: "",
            docsLink: "",
        },
        {
            name: "AWS Secret Manager",
            slug: "aws-secret-manager",
            image: "Amazon Web Services.png",
            isAvailable: true,
            type: "custom",
            clientId: "",
            docsLink: "",
        },
        {
            name: "Azure Key Vault",
            slug: "azure-key-vault",
            image: "Microsoft Azure.png",
            isAvailable: true,
            type: "oauth",
            clientId: await getClientIdAzure(),
            docsLink: "",
        },
        {
            name: "Circle CI",
            slug: "circleci",
            image: "Circle CI.png",
            isAvailable: true,
            type: "pat",
            clientId: "",
            docsLink: "",
        },
        {
            name: "GitLab",
            slug: "gitlab",
            image: "GitLab.png",
            isAvailable: true,
            type: "custom",
            clientId: await getClientIdGitLab(),
            docsLink: "",
        },
        {
            name: "Travis CI",
            slug: "travisci",
            image: "Travis CI.png",
            isAvailable: true,
            type: "pat",
            clientId: "",
            docsLink: "",
        },
        {
            name: "Supabase",
            slug: "supabase",
            image: "Supabase.png",
            isAvailable: true,
            type: "pat",
            clientId: "",
            docsLink: "",
        },
        {
            name: "Checkly",
            slug: "checkly",
            image: "Checkly.png",
            isAvailable: true,
            type: "pat",
            clientId: "",
            docsLink: "",
        },
        {
            name: "HashiCorp Vault",
            slug: "hashicorp-vault",
            image: "Vault.png",
            isAvailable: true,
            type: "pat",
            clientId: "",
            docsLink: "",
        },
        {
            name: "Google Cloud Platform",
            slug: "gcp",
            image: "Google Cloud Platform.png",
            isAvailable: false,
            type: "",
            clientId: "",
            docsLink: ""
<<<<<<< HEAD
        },
        {
            name: "Cloudflare Pages",
            slug: "cloudflare-pages",
            image: "Cloudflare.png",
            isAvailable: true,
            type: "pat",
            clientId: "",
            docsLink: ""
        },
        {
            name: "Northflank",
            slug: "northflank",
            image: "Northflank.png",
=======
        },
        {
            name: "Cloudflare Pages",
            slug: "cloudflare-pages",
            image: "Cloudflare.png",
>>>>>>> 25b16733
            isAvailable: true,
            type: "pat",
            clientId: "",
            docsLink: ""
        }
    ]
    
    return INTEGRATION_OPTIONS;
}<|MERGE_RESOLUTION|>--- conflicted
+++ resolved
@@ -26,10 +26,7 @@
 export const INTEGRATION_CHECKLY = "checkly";
 export const INTEGRATION_HASHICORP_VAULT = "hashicorp-vault";
 export const INTEGRATION_CLOUDFLARE_PAGES = "cloudflare-pages";
-<<<<<<< HEAD
 export const INTEGRATION_NORTHFLANK = "northflank";
-=======
->>>>>>> 25b16733
 export const INTEGRATION_SET = new Set([
     INTEGRATION_AZURE_KEY_VAULT,
   INTEGRATION_HEROKU,
@@ -73,15 +70,10 @@
 export const INTEGRATION_CIRCLECI_API_URL = "https://circleci.com/api";
 export const INTEGRATION_TRAVISCI_API_URL = "https://api.travis-ci.com";
 export const INTEGRATION_SUPABASE_API_URL = "https://api.supabase.com";
-<<<<<<< HEAD
+export const INTEGRATION_LARAVELFORGE_API_URL = "https://forge.laravel.com";
 export const INTEGRATION_CHECKLY_API_URL = "https://api.checklyhq.com";
 export const INTEGRATION_CLOUDFLARE_PAGES_API_URL = "https://api.cloudflare.com";
 export const INTEGRATION_NORTHFLANK_API_URL = "https://api.northflank.com";
-=======
-export const INTEGRATION_LARAVELFORGE_API_URL = "https://forge.laravel.com";
-export const INTEGRATION_CHECKLY_API_URL = "https://api.checklyhq.com";
-export const INTEGRATION_CLOUDFLARE_PAGES_API_URL = "https://api.cloudflare.com";
->>>>>>> 25b16733
 
 export const getIntegrationOptions = async () => {
     const INTEGRATION_OPTIONS = [
@@ -247,7 +239,6 @@
             type: "",
             clientId: "",
             docsLink: ""
-<<<<<<< HEAD
         },
         {
             name: "Cloudflare Pages",
@@ -262,13 +253,6 @@
             name: "Northflank",
             slug: "northflank",
             image: "Northflank.png",
-=======
-        },
-        {
-            name: "Cloudflare Pages",
-            slug: "cloudflare-pages",
-            image: "Cloudflare.png",
->>>>>>> 25b16733
             isAvailable: true,
             type: "pat",
             clientId: "",

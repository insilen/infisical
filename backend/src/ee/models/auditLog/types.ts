<<<<<<< HEAD
import {
    ActorType,
    EventType
} from "./enums";
import {
    Scope
} from "../../../models/serviceTokenDataV3";
=======
import { ActorType, EventType } from "./enums";
>>>>>>> 66787b1f

interface UserActorMetadata {
  userId: string;
  email: string;
}

interface ServiceActorMetadata {
  serviceId: string;
  name: string;
}

export interface UserActor {
  type: ActorType.USER;
  metadata: UserActorMetadata;
}

export interface ServiceActor {
  type: ActorType.SERVICE;
  metadata: ServiceActorMetadata;
}

<<<<<<< HEAD
export interface ServiceActorV3 {
    type: ActorType.SERVICE_V3;
    metadata: ServiceActorMetadata;
}

export type Actor = 
    | UserActor
    | ServiceActor
    | ServiceActorV3;
=======
export type Actor = UserActor | ServiceActor;
>>>>>>> 66787b1f

interface GetSecretsEvent {
  type: EventType.GET_SECRETS;
  metadata: {
    environment: string;
    secretPath: string;
    numberOfSecrets: number;
  };
}

interface GetSecretEvent {
  type: EventType.GET_SECRET;
  metadata: {
    environment: string;
    secretPath: string;
    secretId: string;
    secretKey: string;
    secretVersion: number;
  };
}

interface CreateSecretEvent {
  type: EventType.CREATE_SECRET;
  metadata: {
    environment: string;
    secretPath: string;
    secretId: string;
    secretKey: string;
    secretVersion: number;
  };
}

interface CreateSecretBatchEvent {
  type: EventType.CREATE_SECRETS;
  metadata: {
    environment: string;
    secretPath: string;
    secrets: Array<{ secretId: string; secretKey: string; secretVersion: number }>;
  };
}

interface UpdateSecretEvent {
  type: EventType.UPDATE_SECRET;
  metadata: {
    environment: string;
    secretPath: string;
    secretId: string;
    secretKey: string;
    secretVersion: number;
  };
}

interface UpdateSecretBatchEvent {
  type: EventType.UPDATE_SECRETS;
  metadata: {
    environment: string;
    secretPath: string;
    secrets: Array<{ secretId: string; secretKey: string; secretVersion: number }>;
  };
}

interface DeleteSecretEvent {
  type: EventType.DELETE_SECRET;
  metadata: {
    environment: string;
    secretPath: string;
    secretId: string;
    secretKey: string;
    secretVersion: number;
  };
}

interface DeleteSecretBatchEvent {
  type: EventType.DELETE_SECRETS;
  metadata: {
    environment: string;
    secretPath: string;
    secrets: Array<{ secretId: string; secretKey: string; secretVersion: number }>;
  };
}

interface GetWorkspaceKeyEvent {
  type: EventType.GET_WORKSPACE_KEY;
  metadata: {
    keyId: string;
  };
}

interface AuthorizeIntegrationEvent {
  type: EventType.AUTHORIZE_INTEGRATION;
  metadata: {
    integration: string;
  };
}

interface UnauthorizeIntegrationEvent {
  type: EventType.UNAUTHORIZE_INTEGRATION;
  metadata: {
    integration: string;
  };
}

interface CreateIntegrationEvent {
  type: EventType.CREATE_INTEGRATION;
  metadata: {
    integrationId: string;
    integration: string; // TODO: fix type
    environment: string;
    secretPath: string;
    url?: string;
    app?: string;
    appId?: string;
    targetEnvironment?: string;
    targetEnvironmentId?: string;
    targetService?: string;
    targetServiceId?: string;
    path?: string;
    region?: string;
  };
}

interface DeleteIntegrationEvent {
  type: EventType.DELETE_INTEGRATION;
  metadata: {
    integrationId: string;
    integration: string; // TODO: fix type
    environment: string;
    secretPath: string;
    url?: string;
    app?: string;
    appId?: string;
    targetEnvironment?: string;
    targetEnvironmentId?: string;
    targetService?: string;
    targetServiceId?: string;
    path?: string;
    region?: string;
  };
}

interface AddTrustedIPEvent {
  type: EventType.ADD_TRUSTED_IP;
  metadata: {
    trustedIpId: string;
    ipAddress: string;
    prefix?: number;
  };
}

interface UpdateTrustedIPEvent {
  type: EventType.UPDATE_TRUSTED_IP;
  metadata: {
    trustedIpId: string;
    ipAddress: string;
    prefix?: number;
  };
}

interface DeleteTrustedIPEvent {
  type: EventType.DELETE_TRUSTED_IP;
  metadata: {
    trustedIpId: string;
    ipAddress: string;
    prefix?: number;
  };
}

interface CreateServiceTokenEvent {
  type: EventType.CREATE_SERVICE_TOKEN;
  metadata: {
    name: string;
    scopes: Array<{
      environment: string;
      secretPath: string;
    }>;
  };
}

interface DeleteServiceTokenEvent {
  type: EventType.DELETE_SERVICE_TOKEN;
  metadata: {
    name: string;
    scopes: Array<{
      environment: string;
      secretPath: string;
    }>;
  };
}

interface CreateServiceTokenV3Event {
    type: EventType.CREATE_SERVICE_TOKEN_V3;
    metadata: {
        name: string;
        isActive: boolean;
        scopes: Array<Scope>;
        expiresAt?: Date;
    }
}

interface UpdateServiceTokenV3Event {
    type: EventType.UPDATE_SERVICE_TOKEN_V3;
    metadata: {
        name?: string;
        isActive?: boolean;
        scopes?: Array<Scope>;
        expiresAt?: Date;
    }
}

interface DeleteServiceTokenV3Event {
    type: EventType.DELETE_SERVICE_TOKEN_V3;
    metadata: {
        name: string;
        isActive: boolean;
        scopes: Array<Scope>;
        expiresAt?: Date;
    }
}

interface CreateEnvironmentEvent {
  type: EventType.CREATE_ENVIRONMENT;
  metadata: {
    name: string;
    slug: string;
  };
}

interface UpdateEnvironmentEvent {
  type: EventType.UPDATE_ENVIRONMENT;
  metadata: {
    oldName: string;
    newName: string;
    oldSlug: string;
    newSlug: string;
  };
}

interface DeleteEnvironmentEvent {
  type: EventType.DELETE_ENVIRONMENT;
  metadata: {
    name: string;
    slug: string;
  };
}

interface AddWorkspaceMemberEvent {
  type: EventType.ADD_WORKSPACE_MEMBER;
  metadata: {
    userId: string;
    email: string;
  };
}

interface RemoveWorkspaceMemberEvent {
  type: EventType.REMOVE_WORKSPACE_MEMBER;
  metadata: {
    userId: string;
    email: string;
  };
}

interface CreateFolderEvent {
  type: EventType.CREATE_FOLDER;
  metadata: {
    environment: string;
    folderId: string;
    folderName: string;
    folderPath: string;
  };
}

interface UpdateFolderEvent {
  type: EventType.UPDATE_FOLDER;
  metadata: {
    environment: string;
    folderId: string;
    oldFolderName: string;
    newFolderName: string;
    folderPath: string;
  };
}

interface DeleteFolderEvent {
  type: EventType.DELETE_FOLDER;
  metadata: {
    environment: string;
    folderId: string;
    folderName: string;
    folderPath: string;
  };
}

interface CreateWebhookEvent {
  type: EventType.CREATE_WEBHOOK;
  metadata: {
    webhookId: string;
    environment: string;
    secretPath: string;
    webhookUrl: string;
    isDisabled: boolean;
  };
}

interface UpdateWebhookStatusEvent {
  type: EventType.UPDATE_WEBHOOK_STATUS;
  metadata: {
    webhookId: string;
    environment: string;
    secretPath: string;
    webhookUrl: string;
    isDisabled: boolean;
  };
}

interface DeleteWebhookEvent {
  type: EventType.DELETE_WEBHOOK;
  metadata: {
    webhookId: string;
    environment: string;
    secretPath: string;
    webhookUrl: string;
    isDisabled: boolean;
  };
}

interface GetSecretImportsEvent {
  type: EventType.GET_SECRET_IMPORTS;
  metadata: {
    environment: string;
    secretImportId: string;
    folderId: string;
    numberOfImports: number;
  };
}

interface CreateSecretImportEvent {
  type: EventType.CREATE_SECRET_IMPORT;
  metadata: {
    secretImportId: string;
    folderId: string;
    importFromEnvironment: string;
    importFromSecretPath: string;
    importToEnvironment: string;
    importToSecretPath: string;
  };
}

interface UpdateSecretImportEvent {
  type: EventType.UPDATE_SECRET_IMPORT;
  metadata: {
    secretImportId: string;
    folderId: string;
    importToEnvironment: string;
    importToSecretPath: string;
    orderBefore: {
      environment: string;
      secretPath: string;
    }[];
    orderAfter: {
      environment: string;
      secretPath: string;
    }[];
  };
}

interface DeleteSecretImportEvent {
  type: EventType.DELETE_SECRET_IMPORT;
  metadata: {
    secretImportId: string;
    folderId: string;
    importFromEnvironment: string;
    importFromSecretPath: string;
    importToEnvironment: string;
    importToSecretPath: string;
  };
}

interface UpdateUserRole {
  type: EventType.UPDATE_USER_WORKSPACE_ROLE;
  metadata: {
    userId: string;
    email: string;
    oldRole: string;
    newRole: string;
  };
}

interface UpdateUserDeniedPermissions {
<<<<<<< HEAD
    type: EventType.UPDATE_USER_WORKSPACE_DENIED_PERMISSIONS,
    metadata: {
        userId: string;
        email: string;
        deniedPermissions: {
            environmentSlug: string;
            ability: string;
        }[]
    }
}

export type Event = 
    | GetSecretsEvent
    | GetSecretEvent
    | CreateSecretEvent
    | UpdateSecretEvent
    | DeleteSecretEvent
    | GetWorkspaceKeyEvent
    | AuthorizeIntegrationEvent
    | UnauthorizeIntegrationEvent
    | CreateIntegrationEvent
    | DeleteIntegrationEvent
    | AddTrustedIPEvent
    | UpdateTrustedIPEvent
    | DeleteTrustedIPEvent
    | CreateServiceTokenEvent
    | DeleteServiceTokenEvent
    | CreateServiceTokenV3Event
    | UpdateServiceTokenV3Event
    | DeleteServiceTokenV3Event
    | CreateEnvironmentEvent
    | UpdateEnvironmentEvent
    | DeleteEnvironmentEvent
    | AddWorkspaceMemberEvent
    | RemoveWorkspaceMemberEvent
    | CreateFolderEvent
    | UpdateFolderEvent
    | DeleteFolderEvent
    | CreateWebhookEvent
    | UpdateWebhookStatusEvent
    | DeleteWebhookEvent
    | GetSecretImportsEvent
    | CreateSecretImportEvent
    | UpdateSecretImportEvent
    | DeleteSecretImportEvent
    | UpdateUserRole
    | UpdateUserDeniedPermissions;
=======
  type: EventType.UPDATE_USER_WORKSPACE_DENIED_PERMISSIONS;
  metadata: {
    userId: string;
    email: string;
    deniedPermissions: {
      environmentSlug: string;
      ability: string;
    }[];
  };
}

export type Event =
  | GetSecretsEvent
  | GetSecretEvent
  | CreateSecretEvent
  | CreateSecretBatchEvent
  | UpdateSecretEvent
  | UpdateSecretBatchEvent
  | DeleteSecretEvent
  | DeleteSecretBatchEvent
  | GetWorkspaceKeyEvent
  | AuthorizeIntegrationEvent
  | UnauthorizeIntegrationEvent
  | CreateIntegrationEvent
  | DeleteIntegrationEvent
  | AddTrustedIPEvent
  | UpdateTrustedIPEvent
  | DeleteTrustedIPEvent
  | CreateServiceTokenEvent
  | DeleteServiceTokenEvent
  | CreateEnvironmentEvent
  | UpdateEnvironmentEvent
  | DeleteEnvironmentEvent
  | AddWorkspaceMemberEvent
  | RemoveWorkspaceMemberEvent
  | CreateFolderEvent
  | UpdateFolderEvent
  | DeleteFolderEvent
  | CreateWebhookEvent
  | UpdateWebhookStatusEvent
  | DeleteWebhookEvent
  | GetSecretImportsEvent
  | CreateSecretImportEvent
  | UpdateSecretImportEvent
  | DeleteSecretImportEvent
  | UpdateUserRole
  | UpdateUserDeniedPermissions;
>>>>>>> 66787b1f
<|MERGE_RESOLUTION|>--- conflicted
+++ resolved
@@ -1,4 +1,3 @@
-<<<<<<< HEAD
 import {
     ActorType,
     EventType
@@ -6,9 +5,6 @@
 import {
     Scope
 } from "../../../models/serviceTokenDataV3";
-=======
-import { ActorType, EventType } from "./enums";
->>>>>>> 66787b1f
 
 interface UserActorMetadata {
   userId: string;
@@ -30,7 +26,6 @@
   metadata: ServiceActorMetadata;
 }
 
-<<<<<<< HEAD
 export interface ServiceActorV3 {
     type: ActorType.SERVICE_V3;
     metadata: ServiceActorMetadata;
@@ -40,9 +35,6 @@
     | UserActor
     | ServiceActor
     | ServiceActorV3;
-=======
-export type Actor = UserActor | ServiceActor;
->>>>>>> 66787b1f
 
 interface GetSecretsEvent {
   type: EventType.GET_SECRETS;
@@ -431,7 +423,6 @@
 }
 
 interface UpdateUserDeniedPermissions {
-<<<<<<< HEAD
     type: EventType.UPDATE_USER_WORKSPACE_DENIED_PERMISSIONS,
     metadata: {
         userId: string;
@@ -447,8 +438,11 @@
     | GetSecretsEvent
     | GetSecretEvent
     | CreateSecretEvent
+    | CreateSecretBatchEvent
     | UpdateSecretEvent
+    | UpdateSecretBatchEvent
     | DeleteSecretEvent
+    | DeleteSecretBatchEvent
     | GetWorkspaceKeyEvent
     | AuthorizeIntegrationEvent
     | UnauthorizeIntegrationEvent
@@ -478,53 +472,4 @@
     | UpdateSecretImportEvent
     | DeleteSecretImportEvent
     | UpdateUserRole
-    | UpdateUserDeniedPermissions;
-=======
-  type: EventType.UPDATE_USER_WORKSPACE_DENIED_PERMISSIONS;
-  metadata: {
-    userId: string;
-    email: string;
-    deniedPermissions: {
-      environmentSlug: string;
-      ability: string;
-    }[];
-  };
-}
-
-export type Event =
-  | GetSecretsEvent
-  | GetSecretEvent
-  | CreateSecretEvent
-  | CreateSecretBatchEvent
-  | UpdateSecretEvent
-  | UpdateSecretBatchEvent
-  | DeleteSecretEvent
-  | DeleteSecretBatchEvent
-  | GetWorkspaceKeyEvent
-  | AuthorizeIntegrationEvent
-  | UnauthorizeIntegrationEvent
-  | CreateIntegrationEvent
-  | DeleteIntegrationEvent
-  | AddTrustedIPEvent
-  | UpdateTrustedIPEvent
-  | DeleteTrustedIPEvent
-  | CreateServiceTokenEvent
-  | DeleteServiceTokenEvent
-  | CreateEnvironmentEvent
-  | UpdateEnvironmentEvent
-  | DeleteEnvironmentEvent
-  | AddWorkspaceMemberEvent
-  | RemoveWorkspaceMemberEvent
-  | CreateFolderEvent
-  | UpdateFolderEvent
-  | DeleteFolderEvent
-  | CreateWebhookEvent
-  | UpdateWebhookStatusEvent
-  | DeleteWebhookEvent
-  | GetSecretImportsEvent
-  | CreateSecretImportEvent
-  | UpdateSecretImportEvent
-  | DeleteSecretImportEvent
-  | UpdateUserRole
-  | UpdateUserDeniedPermissions;
->>>>>>> 66787b1f
+    | UpdateUserDeniedPermissions;
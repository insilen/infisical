--- conflicted
+++ resolved
@@ -45,40 +45,6 @@
 );
 
 router.post(
-<<<<<<< HEAD
-    '/:secretName',
-    body('workspaceId').exists().isString().trim(),
-    body('environment').exists().isString().trim(),
-    body('type').exists().isIn([SECRET_SHARED, SECRET_PERSONAL]),
-    body('secretKeyCiphertext').optional().isString().trim(),
-    body('secretKeyIV').optional().isString().trim(),
-    body('secretKeyTag').optional().isString().trim(),
-    body('secretValue').optional().isString().trim(),
-    body('secretValueCiphertext').optional().isString().trim(),
-    body('secretValueIV').optional().isString().trim(),
-    body('secretValueTag').optional().isString().trim(),
-    body('secretComment').optional().isString().trim(),
-    body('secretCommentCiphertext').optional().isString().trim(),
-    body('secretCommentIV').optional().isString().trim(),
-    body('secretCommentTag').optional().isString().trim(),
-    validateRequest,
-    requireAuth({
-        acceptedAuthModes: [
-            AUTH_MODE_JWT, 
-            AUTH_MODE_API_KEY,
-            AUTH_MODE_SERVICE_TOKEN,
-            AUTH_MODE_SERVICE_ACCOUNT
-        ]
-    }),
-    requireWorkspaceAuth({
-        acceptedRoles: [ADMIN, MEMBER],
-        locationWorkspaceId: 'body',
-        locationEnvironment: 'body',
-        requiredPermissions: [PERMISSION_WRITE_SECRETS],
-        requireBlindIndicesEnabled: true,
-    }),
-    secretsController.createSecret
-=======
   "/:secretName",
   body("workspaceId").exists().isString().trim(),
   body("environment").exists().isString().trim(),
@@ -110,7 +76,6 @@
     requireBlindIndicesEnabled: true,
   }),
   secretsController.createSecret
->>>>>>> 4b99a9ea
 );
 
 router.get(

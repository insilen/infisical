import { Types } from 'mongoose';
import {
  CreateSecretParams,
  GetSecretsParams,
  GetSecretParams,
  UpdateSecretParams,
  DeleteSecretParams,
} from '../interfaces/services/SecretService';
import { Secret, ISecret, SecretBlindIndexData } from '../models';
import { SecretVersion } from '../ee/models';
import {
  BadRequestError,
  SecretNotFoundError,
  SecretBlindIndexDataNotFoundError,
  InternalServerError,
} from '../utils/errors';
import {
  SECRET_PERSONAL,
  SECRET_SHARED,
  ACTION_ADD_SECRETS,
  ACTION_READ_SECRETS,
  ACTION_UPDATE_SECRETS,
  ACTION_DELETE_SECRETS,
  ALGORITHM_AES_256_GCM,
  ENCODING_SCHEME_UTF8,
  ENCODING_SCHEME_BASE64,
} from '../variables';
import crypto from 'crypto';
import * as argon2 from 'argon2';
import {
  encryptSymmetric128BitHexKeyUTF8,
  decryptSymmetric128BitHexKeyUTF8,
} from '../utils/crypto';
import { getEncryptionKey, client, getRootEncryptionKey } from '../config';
import { TelemetryService } from '../services';
import { EESecretService, EELogService } from '../ee/services';
import {
  getAuthDataPayloadIdObj,
  getAuthDataPayloadUserObj,
} from '../utils/auth';

/**
 * Create secret blind index data containing encrypted blind index [salt]
 * for workspace with id [workspaceId]
 * @param {Object} obj
 * @param {Types.ObjectId} obj.workspaceId
 */
<<<<<<< HEAD
export const createSecretBlindIndexDataHelper = async ({
    workspaceId
=======
const createSecretBlindIndexDataHelper = async ({
  workspaceId,
>>>>>>> 08868681
}: {
  workspaceId: Types.ObjectId;
}) => {
  // initialize random blind index salt for workspace
  const salt = crypto.randomBytes(16).toString('base64');

  const encryptionKey = await getEncryptionKey();
  const rootEncryptionKey = await getRootEncryptionKey();

  if (rootEncryptionKey) {
    const {
      ciphertext: encryptedSaltCiphertext,
      iv: saltIV,
      tag: saltTag,
    } = client.encryptSymmetric(salt, rootEncryptionKey);

    return await new SecretBlindIndexData({
      workspace: workspaceId,
      encryptedSaltCiphertext,
      saltIV,
      saltTag,
      algorithm: ALGORITHM_AES_256_GCM,
      keyEncoding: ENCODING_SCHEME_BASE64,
    }).save();
  } else {
    const {
      ciphertext: encryptedSaltCiphertext,
      iv: saltIV,
      tag: saltTag,
    } = encryptSymmetric128BitHexKeyUTF8({
      plaintext: salt,
      key: encryptionKey,
    });

    return await new SecretBlindIndexData({
      workspace: workspaceId,
      encryptedSaltCiphertext,
      saltIV,
      saltTag,
      algorithm: ALGORITHM_AES_256_GCM,
      keyEncoding: ENCODING_SCHEME_UTF8,
    }).save();
  }
};

/**
 * Get secret blind index salt for workspace with id [workspaceId]
 * @param {Object} obj
 * @param {Types.ObjectId} obj.workspaceId - id of workspace to get salt for
 * @returns
 */
<<<<<<< HEAD
export const getSecretBlindIndexSaltHelper = async ({
    workspaceId
=======
const getSecretBlindIndexSaltHelper = async ({
  workspaceId,
>>>>>>> 08868681
}: {
  workspaceId: Types.ObjectId;
}) => {
  const encryptionKey = await getEncryptionKey();
  const rootEncryptionKey = await getRootEncryptionKey();

  const secretBlindIndexData = await SecretBlindIndexData.findOne({
    workspace: workspaceId,
  }).select('+algorithm +keyEncoding');

  if (!secretBlindIndexData) throw SecretBlindIndexDataNotFoundError();

  if (
    rootEncryptionKey &&
    secretBlindIndexData.keyEncoding === ENCODING_SCHEME_BASE64
  ) {
    return client.decryptSymmetric(
      secretBlindIndexData.encryptedSaltCiphertext,
      rootEncryptionKey,
      secretBlindIndexData.saltIV,
      secretBlindIndexData.saltTag
    );
  } else if (
    encryptionKey &&
    secretBlindIndexData.keyEncoding === ENCODING_SCHEME_UTF8
  ) {
    // decrypt workspace salt
    return decryptSymmetric128BitHexKeyUTF8({
      ciphertext: secretBlindIndexData.encryptedSaltCiphertext,
      iv: secretBlindIndexData.saltIV,
      tag: secretBlindIndexData.saltTag,
      key: encryptionKey,
    });
  }

  throw InternalServerError({
    message: 'Failed to obtain workspace salt needed for secret blind indexing',
  });
};

/**
 * Generate blind index for secret with name [secretName]
 * and salt [salt]
 * @param {Object} obj
 * @param {String} obj.secretName - name of secret to generate blind index for
 * @param {String} obj.salt - base64-salt
 */
<<<<<<< HEAD
export const generateSecretBlindIndexWithSaltHelper = async ({
    secretName,
    salt
=======
const generateSecretBlindIndexWithSaltHelper = async ({
  secretName,
  salt,
>>>>>>> 08868681
}: {
  secretName: string;
  salt: string;
}) => {
  // generate secret blind index
  const secretBlindIndex = (
    await argon2.hash(secretName, {
      type: argon2.argon2id,
      salt: Buffer.from(salt, 'base64'),
      saltLength: 16, // default 16 bytes
      memoryCost: 65536, // default pool of 64 MiB per thread.
      hashLength: 32,
      parallelism: 1,
      raw: true,
    })
  ).toString('base64');

  return secretBlindIndex;
};

/**
 * Generate blind index for secret with name [secretName]
 * for workspace with id [workspaceId]
 * @param {Object} obj
 * @param {Stringj} obj.secretName - name of secret to generate blind index for
 * @param {Types.ObjectId} obj.workspaceId - id of workspace that secret belongs to
 */
<<<<<<< HEAD
export const generateSecretBlindIndexHelper = async ({
    secretName,
    workspaceId
=======
const generateSecretBlindIndexHelper = async ({
  secretName,
  workspaceId,
>>>>>>> 08868681
}: {
  secretName: string;
  workspaceId: Types.ObjectId;
}) => {
  // check if workspace blind index data exists
  const secretBlindIndexData = await SecretBlindIndexData.findOne({
    workspace: workspaceId,
  });

  if (!secretBlindIndexData) throw SecretBlindIndexDataNotFoundError();

  // decrypt workspace salt
  const salt = decryptSymmetric128BitHexKeyUTF8({
    ciphertext: secretBlindIndexData.encryptedSaltCiphertext,
    iv: secretBlindIndexData.saltIV,
    tag: secretBlindIndexData.saltTag,
    key: await getEncryptionKey(),
  });

  const secretBlindIndex = await generateSecretBlindIndexWithSaltHelper({
    secretName,
    salt,
  });

  return secretBlindIndex;
};

/**
 * Create secret with name [secretName]
 * @param {Object} obj
 * @param {String} obj.secretName - name of secret to create
 * @param {Types.ObjectId} obj.workspaceId - id of workspace to create secret for
 * @param {String} obj.environment - environment in workspace to create secret for
 * @param {'shared' | 'personal'} obj.type - type of secret
 * @param {AuthData} obj.authData - authentication data on request
 * @returns
 */
<<<<<<< HEAD
export const createSecretHelper = async ({
=======
const createSecretHelper = async ({
  secretName,
  workspaceId,
  environment,
  type,
  authData,
  secretKeyCiphertext,
  secretKeyIV,
  secretKeyTag,
  secretValueCiphertext,
  secretValueIV,
  secretValueTag,
  secretCommentCiphertext,
  secretCommentIV,
  secretCommentTag,
  folderId,
}: CreateSecretParams) => {
  const secretBlindIndex = await generateSecretBlindIndexHelper({
>>>>>>> 08868681
    secretName,
    workspaceId: new Types.ObjectId(workspaceId),
  });

  const exists = await Secret.exists({
    secretBlindIndex,
    workspace: new Types.ObjectId(workspaceId),
    type,
    ...(type === SECRET_PERSONAL ? getAuthDataPayloadUserObj(authData) : {}),
  });

  if (exists)
    throw BadRequestError({
      message: 'Failed to create secret that already exists',
    });

  if (type === SECRET_PERSONAL) {
    // case: secret type is personal -> check if a corresponding shared secret
    // with the same blind index [secretBlindIndex] exists

    const exists = await Secret.exists({
      secretBlindIndex,
      workspace: new Types.ObjectId(workspaceId),
      type: SECRET_SHARED,
    });

    if (!exists)
      throw BadRequestError({
        message:
          'Failed to create personal secret override for no corresponding shared secret',
      });
  }

  // create secret
  const secret = await new Secret({
    version: 1,
    workspace: new Types.ObjectId(workspaceId),
    environment,
    type,
    ...(type === SECRET_PERSONAL ? getAuthDataPayloadUserObj(authData) : {}),
    secretBlindIndex,
    secretKeyCiphertext,
    secretKeyIV,
    secretKeyTag,
    secretValueCiphertext,
    secretValueIV,
    secretValueTag,
    secretCommentCiphertext,
    secretCommentIV,
    secretCommentTag,
    folder: folderId,
    algorithm: ALGORITHM_AES_256_GCM,
    keyEncoding: ENCODING_SCHEME_UTF8,
  }).save();

  const secretVersion = new SecretVersion({
    secret: secret._id,
    version: secret.version,
    workspace: secret.workspace,
    type,
    ...(type === SECRET_PERSONAL ? getAuthDataPayloadUserObj(authData) : {}),
    environment: secret.environment,
    isDeleted: false,
    secretBlindIndex,
    secretKeyCiphertext,
    secretKeyIV,
    secretKeyTag,
    secretValueCiphertext,
    secretValueIV,
    secretValueTag,
    algorithm: ALGORITHM_AES_256_GCM,
    keyEncoding: ENCODING_SCHEME_UTF8,
  });

  // (EE) add version for new secret
  await EESecretService.addSecretVersions({
    secretVersions: [secretVersion],
  });

  // (EE) create (audit) log
  const action = await EELogService.createAction({
    name: ACTION_ADD_SECRETS,
    ...getAuthDataPayloadIdObj(authData),
    workspaceId,
    secretIds: [secret._id],
  });

  action &&
    (await EELogService.createLog({
      ...getAuthDataPayloadIdObj(authData),
      workspaceId,
      actions: [action],
      channel: authData.authChannel,
      ipAddress: authData.authIP,
    }));

  // (EE) take a secret snapshot
  await EESecretService.takeSecretSnapshot({
    workspaceId,
    environment,
    folderId,
  });

  const postHogClient = await TelemetryService.getPostHogClient();

  if (postHogClient) {
    postHogClient.capture({
      event: 'secrets added',
      distinctId: await TelemetryService.getDistinctId({
        authData,
      }),
      properties: {
        numberOfSecrets: 1,
        environment,
        workspaceId,
        channel: authData.authChannel,
        userAgent: authData.authUserAgent,
      },
    });
  }

  return secret;
};

/**
 * Get secrets for workspace with id [workspaceId] and environment [environment]
 * @param {Object} obj
 * @param {Types.ObjectId} obj.workspaceId - id of workspace
 * @param {String} obj.environment - environment in workspace
 * @param {AuthData} obj.authData - authentication data on request
 * @returns
 */
<<<<<<< HEAD
export const getSecretsHelper = async ({
    workspaceId,
    environment,
    authData
=======
const getSecretsHelper = async ({
  workspaceId,
  environment,
  authData,
>>>>>>> 08868681
}: GetSecretsParams) => {
  let secrets: ISecret[] = [];

  // get personal secrets first
  secrets = await Secret.find({
    workspace: new Types.ObjectId(workspaceId),
    environment,
    type: SECRET_PERSONAL,
    ...getAuthDataPayloadUserObj(authData),
  });

  // concat with shared secrets
  secrets = secrets.concat(
    await Secret.find({
      workspace: new Types.ObjectId(workspaceId),
      environment,
      type: SECRET_SHARED,
      secretBlindIndex: {
        $nin: secrets.map((secret) => secret.secretBlindIndex),
      },
    })
  );

  // (EE) create (audit) log
  const action = await EELogService.createAction({
    name: ACTION_READ_SECRETS,
    ...getAuthDataPayloadIdObj(authData),
    workspaceId,
    secretIds: secrets.map((secret) => secret._id),
  });

  action &&
    (await EELogService.createLog({
      ...getAuthDataPayloadIdObj(authData),
      workspaceId,
      actions: [action],
      channel: authData.authChannel,
      ipAddress: authData.authIP,
    }));

  const postHogClient = await TelemetryService.getPostHogClient();

  if (postHogClient) {
    postHogClient.capture({
      event: 'secrets pulled',
      distinctId: await TelemetryService.getDistinctId({
        authData,
      }),
      properties: {
        numberOfSecrets: secrets.length,
        environment,
        workspaceId,
        channel: authData.authChannel,
        userAgent: authData.authUserAgent,
      },
    });
  }

  return secrets;
};

/**
 * Get secret with name [secretName]
 * @param {Object} obj
 * @param {String} obj.secretName - name of secret to get
 * @param {Types.ObjectId} obj.workspaceId - id of workspace that secret belongs to
 * @param {String} obj.environment - environment in workspace that secret belongs to
 * @param {'shared' | 'personal'} obj.type - type of secret
 * @param {AuthData} obj.authData - authentication data on request
 * @returns
 */
<<<<<<< HEAD
export const getSecretHelper = async ({
=======
const getSecretHelper = async ({
  secretName,
  workspaceId,
  environment,
  type,
  authData,
}: GetSecretParams) => {
  const secretBlindIndex = await generateSecretBlindIndexHelper({
>>>>>>> 08868681
    secretName,
    workspaceId: new Types.ObjectId(workspaceId),
  });
  let secret: ISecret | null = null;

  // try getting personal secret first (if exists)
  secret = await Secret.findOne({
    secretBlindIndex,
    workspace: new Types.ObjectId(workspaceId),
    environment,
    type: type ?? SECRET_PERSONAL,
    ...(type === SECRET_PERSONAL ? getAuthDataPayloadUserObj(authData) : {}),
  });

  if (!secret) {
    // case: failed to find personal secret matching criteria
    // -> find shared secret matching criteria
    secret = await Secret.findOne({
      secretBlindIndex,
      workspace: new Types.ObjectId(workspaceId),
      environment,
      type: SECRET_SHARED,
    });
  }

  if (!secret) throw SecretNotFoundError();

  // (EE) create (audit) log
  const action = await EELogService.createAction({
    name: ACTION_READ_SECRETS,
    ...getAuthDataPayloadIdObj(authData),
    workspaceId,
    secretIds: [secret._id],
  });

  action &&
    (await EELogService.createLog({
      ...getAuthDataPayloadIdObj(authData),
      workspaceId,
      actions: [action],
      channel: authData.authChannel,
      ipAddress: authData.authIP,
    }));

  const postHogClient = await TelemetryService.getPostHogClient();

  if (postHogClient) {
    postHogClient.capture({
      event: 'secrets pull',
      distinctId: await TelemetryService.getDistinctId({
        authData,
      }),
      properties: {
        numberOfSecrets: 1,
        environment,
        workspaceId,
        channel: authData.authChannel,
        userAgent: authData.authUserAgent,
      },
    });
  }

  return secret;
};

/**
 * Update secret with name [secretName]
 * @param {Object} obj
 * @param {String} obj.secretName - name of secret to update
 * @param {Types.ObjectId} obj.workspaceId - id of workspace that secret belongs to
 * @param {String} obj.environment - environment in workspace that secret belongs to
 * @param {'shared' | 'personal'} obj.type - type of secret
 * @param {String} obj.secretValueCiphertext - ciphertext of secret value
 * @param {String} obj.secretValueIV - IV of secret value
 * @param {String} obj.secretValueTag - tag of secret value
 * @param {AuthData} obj.authData - authentication data on request
 * @returns
 */
<<<<<<< HEAD
export const updateSecretHelper = async ({
    secretName,
    workspaceId,
    environment,
    type,
    authData,
    secretValueCiphertext,
    secretValueIV,
    secretValueTag
=======
const updateSecretHelper = async ({
  secretName,
  workspaceId,
  environment,
  type,
  authData,
  secretValueCiphertext,
  secretValueIV,
  secretValueTag,
>>>>>>> 08868681
}: UpdateSecretParams) => {
  const secretBlindIndex = await generateSecretBlindIndexHelper({
    secretName,
    workspaceId: new Types.ObjectId(workspaceId),
  });

  let secret: ISecret | null = null;

  if (type === SECRET_SHARED) {
    // case: update shared secret
    secret = await Secret.findOneAndUpdate(
      {
        secretBlindIndex,
        workspace: new Types.ObjectId(workspaceId),
        environment,
        type,
      },
      {
        secretValueCiphertext,
        secretValueIV,
        secretValueTag,
        $inc: { version: 1 },
      },
      {
        new: true,
      }
    );
  } else {
    // case: update personal secret

    secret = await Secret.findOneAndUpdate(
      {
        secretBlindIndex,
        workspace: new Types.ObjectId(workspaceId),
        environment,
        type,
        ...getAuthDataPayloadUserObj(authData),
      },
      {
        secretValueCiphertext,
        secretValueIV,
        secretValueTag,
        $inc: { version: 1 },
      },
      {
        new: true,
      }
    );
  }

  if (!secret) throw SecretNotFoundError();

  const secretVersion = new SecretVersion({
    secret: secret._id,
    version: secret.version,
    workspace: secret.workspace,
    type,
    ...(type === SECRET_PERSONAL ? getAuthDataPayloadUserObj(authData) : {}),
    environment: secret.environment,
    isDeleted: false,
    secretBlindIndex,
    secretKeyCiphertext: secret.secretKeyCiphertext,
    secretKeyIV: secret.secretKeyIV,
    secretKeyTag: secret.secretKeyTag,
    secretValueCiphertext,
    secretValueIV,
    secretValueTag,
    algorithm: ALGORITHM_AES_256_GCM,
    keyEncoding: ENCODING_SCHEME_UTF8,
  });

  // (EE) add version for new secret
  await EESecretService.addSecretVersions({
    secretVersions: [secretVersion],
  });

  // (EE) create (audit) log
  const action = await EELogService.createAction({
    name: ACTION_UPDATE_SECRETS,
    ...getAuthDataPayloadIdObj(authData),
    workspaceId,
    secretIds: [secret._id],
  });

  action &&
    (await EELogService.createLog({
      ...getAuthDataPayloadIdObj(authData),
      workspaceId,
      actions: [action],
      channel: authData.authChannel,
      ipAddress: authData.authIP,
    }));

  // (EE) take a secret snapshot
  await EESecretService.takeSecretSnapshot({
    workspaceId,
    environment,
    folderId: secret?.folder,
  });

  const postHogClient = await TelemetryService.getPostHogClient();

  if (postHogClient) {
    postHogClient.capture({
      event: 'secrets modified',
      distinctId: await TelemetryService.getDistinctId({
        authData,
      }),
      properties: {
        numberOfSecrets: 1,
        environment,
        workspaceId,
        channel: authData.authChannel,
        userAgent: authData.authUserAgent,
      },
    });
  }

  return secret;
};

/**
 * Delete secret with name [secretName]
 * @param {Object} obj
 * @param {String} obj.secretName - name of secret to delete
 * @param {Types.ObjectId} obj.workspaceId - id of workspace that secret belongs to
 * @param {String} obj.environment - environment in workspace that secret belongs to
 * @param {'shared' | 'personal'} obj.type - type of secret
 * @param {AuthData} obj.authData - authentication data on request
 * @returns
 */
<<<<<<< HEAD
export const deleteSecretHelper = async ({
    secretName,
    workspaceId,
    environment,
    type,
    authData
=======
const deleteSecretHelper = async ({
  secretName,
  workspaceId,
  environment,
  type,
  authData,
>>>>>>> 08868681
}: DeleteSecretParams) => {
  const secretBlindIndex = await generateSecretBlindIndexHelper({
    secretName,
    workspaceId: new Types.ObjectId(workspaceId),
  });

  let secrets: ISecret[] = [];
  let secret: ISecret | null = null;

  if (type === SECRET_SHARED) {
    secrets = await Secret.find({
      secretBlindIndex,
      workspaceId: new Types.ObjectId(workspaceId),
      environment,
    });

    secret = await Secret.findOneAndDelete({
      secretBlindIndex,
      workspaceId: new Types.ObjectId(workspaceId),
      environment,
      type,
    });

    await Secret.deleteMany({
      secretBlindIndex,
      workspaceId: new Types.ObjectId(workspaceId),
      environment,
    });
  } else {
    secret = await Secret.findOneAndDelete({
      secretBlindIndex,
      workspaceId: new Types.ObjectId(workspaceId),
      environment,
      type,
      ...getAuthDataPayloadUserObj(authData),
    });

    if (secret) {
      secrets = [secret];
    }
  }

  if (!secret) throw SecretNotFoundError();

  await EESecretService.markDeletedSecretVersions({
    secretIds: secrets.map((secret) => secret._id),
  });

  // (EE) create (audit) log
  const action = await EELogService.createAction({
    name: ACTION_DELETE_SECRETS,
    ...getAuthDataPayloadIdObj(authData),
    workspaceId,
    secretIds: secrets.map((secret) => secret._id),
  });

  // (EE) take a secret snapshot
  action &&
    (await EELogService.createLog({
      ...getAuthDataPayloadIdObj(authData),
      workspaceId,
      actions: [action],
      channel: authData.authChannel,
      ipAddress: authData.authIP,
    }));

  // (EE) take a secret snapshot
  await EESecretService.takeSecretSnapshot({
    workspaceId,
    environment,
    folderId: secret?.folder,
  });

  const postHogClient = await TelemetryService.getPostHogClient();

  if (postHogClient) {
    postHogClient.capture({
      event: 'secrets deleted',
      distinctId: await TelemetryService.getDistinctId({
        authData,
      }),
      properties: {
        numberOfSecrets: secrets.length,
        environment,
        workspaceId,
        channel: authData.authChannel,
        userAgent: authData.authUserAgent,
      },
    });
<<<<<<< HEAD
}
=======
  }

  return {
    secrets,
    secret,
  };
};

export {
  createSecretBlindIndexDataHelper,
  getSecretBlindIndexSaltHelper,
  generateSecretBlindIndexWithSaltHelper,
  generateSecretBlindIndexHelper,
  createSecretHelper,
  getSecretsHelper,
  getSecretHelper,
  updateSecretHelper,
  deleteSecretHelper,
};
>>>>>>> 08868681
<|MERGE_RESOLUTION|>--- conflicted
+++ resolved
@@ -45,13 +45,8 @@
  * @param {Object} obj
  * @param {Types.ObjectId} obj.workspaceId
  */
-<<<<<<< HEAD
 export const createSecretBlindIndexDataHelper = async ({
     workspaceId
-=======
-const createSecretBlindIndexDataHelper = async ({
-  workspaceId,
->>>>>>> 08868681
 }: {
   workspaceId: Types.ObjectId;
 }) => {
@@ -103,13 +98,8 @@
  * @param {Types.ObjectId} obj.workspaceId - id of workspace to get salt for
  * @returns
  */
-<<<<<<< HEAD
 export const getSecretBlindIndexSaltHelper = async ({
     workspaceId
-=======
-const getSecretBlindIndexSaltHelper = async ({
-  workspaceId,
->>>>>>> 08868681
 }: {
   workspaceId: Types.ObjectId;
 }) => {
@@ -157,15 +147,9 @@
  * @param {String} obj.secretName - name of secret to generate blind index for
  * @param {String} obj.salt - base64-salt
  */
-<<<<<<< HEAD
 export const generateSecretBlindIndexWithSaltHelper = async ({
     secretName,
     salt
-=======
-const generateSecretBlindIndexWithSaltHelper = async ({
-  secretName,
-  salt,
->>>>>>> 08868681
 }: {
   secretName: string;
   salt: string;
@@ -193,15 +177,9 @@
  * @param {Stringj} obj.secretName - name of secret to generate blind index for
  * @param {Types.ObjectId} obj.workspaceId - id of workspace that secret belongs to
  */
-<<<<<<< HEAD
 export const generateSecretBlindIndexHelper = async ({
     secretName,
     workspaceId
-=======
-const generateSecretBlindIndexHelper = async ({
-  secretName,
-  workspaceId,
->>>>>>> 08868681
 }: {
   secretName: string;
   workspaceId: Types.ObjectId;
@@ -239,10 +217,7 @@
  * @param {AuthData} obj.authData - authentication data on request
  * @returns
  */
-<<<<<<< HEAD
 export const createSecretHelper = async ({
-=======
-const createSecretHelper = async ({
   secretName,
   workspaceId,
   environment,
@@ -260,7 +235,6 @@
   folderId,
 }: CreateSecretParams) => {
   const secretBlindIndex = await generateSecretBlindIndexHelper({
->>>>>>> 08868681
     secretName,
     workspaceId: new Types.ObjectId(workspaceId),
   });
@@ -393,17 +367,10 @@
  * @param {AuthData} obj.authData - authentication data on request
  * @returns
  */
-<<<<<<< HEAD
 export const getSecretsHelper = async ({
     workspaceId,
     environment,
     authData
-=======
-const getSecretsHelper = async ({
-  workspaceId,
-  environment,
-  authData,
->>>>>>> 08868681
 }: GetSecretsParams) => {
   let secrets: ISecret[] = [];
 
@@ -475,10 +442,7 @@
  * @param {AuthData} obj.authData - authentication data on request
  * @returns
  */
-<<<<<<< HEAD
 export const getSecretHelper = async ({
-=======
-const getSecretHelper = async ({
   secretName,
   workspaceId,
   environment,
@@ -486,7 +450,6 @@
   authData,
 }: GetSecretParams) => {
   const secretBlindIndex = await generateSecretBlindIndexHelper({
->>>>>>> 08868681
     secretName,
     workspaceId: new Types.ObjectId(workspaceId),
   });
@@ -565,18 +528,8 @@
  * @param {AuthData} obj.authData - authentication data on request
  * @returns
  */
-<<<<<<< HEAD
+
 export const updateSecretHelper = async ({
-    secretName,
-    workspaceId,
-    environment,
-    type,
-    authData,
-    secretValueCiphertext,
-    secretValueIV,
-    secretValueTag
-=======
-const updateSecretHelper = async ({
   secretName,
   workspaceId,
   environment,
@@ -585,7 +538,6 @@
   secretValueCiphertext,
   secretValueIV,
   secretValueTag,
->>>>>>> 08868681
 }: UpdateSecretParams) => {
   const secretBlindIndex = await generateSecretBlindIndexHelper({
     secretName,
@@ -717,21 +669,12 @@
  * @param {AuthData} obj.authData - authentication data on request
  * @returns
  */
-<<<<<<< HEAD
 export const deleteSecretHelper = async ({
-    secretName,
-    workspaceId,
-    environment,
-    type,
-    authData
-=======
-const deleteSecretHelper = async ({
   secretName,
   workspaceId,
   environment,
   type,
   authData,
->>>>>>> 08868681
 }: DeleteSecretParams) => {
   const secretBlindIndex = await generateSecretBlindIndexHelper({
     secretName,
@@ -821,26 +764,10 @@
         userAgent: authData.authUserAgent,
       },
     });
-<<<<<<< HEAD
-}
-=======
   }
 
   return {
     secrets,
     secret,
   };
-};
-
-export {
-  createSecretBlindIndexDataHelper,
-  getSecretBlindIndexSaltHelper,
-  generateSecretBlindIndexWithSaltHelper,
-  generateSecretBlindIndexHelper,
-  createSecretHelper,
-  getSecretsHelper,
-  getSecretHelper,
-  updateSecretHelper,
-  deleteSecretHelper,
-};
->>>>>>> 08868681
+};
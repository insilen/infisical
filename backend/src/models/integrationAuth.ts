--- conflicted
+++ resolved
@@ -11,18 +11,15 @@
 export interface IIntegrationAuth {
   _id: Types.ObjectId;
   workspace: Types.ObjectId;
-<<<<<<< HEAD
   integration:
     | "heroku"
     | "vercel"
     | "netlify"
     | "github"
     | "render"
-    | "flyio"
+    | "flyio" 
+    | "azure-key-vault"
     | "circleci";
-=======
-  integration: 'heroku' | 'vercel' | 'netlify' | 'github' | 'render' | 'flyio' | 'azure-key-vault';
->>>>>>> 6115a311
   teamId: string;
   accountId: string;
   refreshCiphertext?: string;

import { Document, Schema, Types, model } from "mongoose";
import {
  ALGORITHM_AES_256_GCM,
  ENCODING_SCHEME_BASE64,
  ENCODING_SCHEME_UTF8,
  INTEGRATION_AWS_PARAMETER_STORE,
  INTEGRATION_AWS_SECRET_MANAGER,
  INTEGRATION_AZURE_KEY_VAULT,
  INTEGRATION_CIRCLECI,
  INTEGRATION_CLOUDFLARE_PAGES,
  INTEGRATION_FLYIO,
  INTEGRATION_GITHUB,
  INTEGRATION_GITLAB,
  INTEGRATION_HASHICORP_VAULT,
  INTEGRATION_HEROKU,
  INTEGRATION_LARAVELFORGE,
  INTEGRATION_NETLIFY,
  INTEGRATION_NORTHFLANK,
  INTEGRATION_RAILWAY,
  INTEGRATION_RENDER,
  INTEGRATION_SUPABASE,
  INTEGRATION_TRAVISCI,
  INTEGRATION_VERCEL
} from "../variables";

export interface IIntegrationAuth extends Document {
  _id: Types.ObjectId;
  workspace: Types.ObjectId;
<<<<<<< HEAD
  integration: "heroku" | "vercel" | "netlify" | "github" | "gitlab" | "render" | "railway" | "flyio" | "azure-key-vault" | "circleci" | "travisci" | "supabase" | "aws-parameter-store" | "aws-secret-manager" | "checkly" | "cloudflare-pages" | "northflank";
=======
  integration: "heroku" | "vercel" | "netlify" | "github" | "gitlab" | "render" | "railway" | "flyio" | "azure-key-vault" | "laravel-forge" | "circleci" | "travisci" | "supabase" | "aws-parameter-store" | "aws-secret-manager" | "checkly" | "cloudflare-pages";
>>>>>>> 25b16733
  teamId: string;
  accountId: string;
  url: string;
  namespace: string;
  refreshCiphertext?: string;
  refreshIV?: string;
  refreshTag?: string;
  accessIdCiphertext?: string;
  accessIdIV?: string;
  accessIdTag?: string;
  accessCiphertext?: string;
  accessIV?: string;
  accessTag?: string;
  algorithm?: "aes-256-gcm";
  keyEncoding?: "utf8" | "base64";
  accessExpiresAt?: Date;
}

const integrationAuthSchema = new Schema<IIntegrationAuth>(
  {
    workspace: {
      type: Schema.Types.ObjectId,
      ref: "Workspace",
      required: true,
    },
    integration: {
      type: String,
      enum: [
        INTEGRATION_AZURE_KEY_VAULT,
        INTEGRATION_AWS_PARAMETER_STORE,
        INTEGRATION_AWS_SECRET_MANAGER,
        INTEGRATION_HEROKU,
        INTEGRATION_VERCEL,
        INTEGRATION_NETLIFY,
        INTEGRATION_GITHUB,
        INTEGRATION_GITLAB,
        INTEGRATION_RENDER,
        INTEGRATION_RAILWAY,
        INTEGRATION_FLYIO,
        INTEGRATION_CIRCLECI,
        INTEGRATION_LARAVELFORGE,
        INTEGRATION_TRAVISCI,
        INTEGRATION_SUPABASE,
        INTEGRATION_HASHICORP_VAULT,
        INTEGRATION_CLOUDFLARE_PAGES,
        INTEGRATION_NORTHFLANK
      ],
      required: true,
    },
    teamId: {
      // vercel-specific integration param
      type: String,
    },
    url: {
      // for any self-hosted integrations (e.g. self-hosted hashicorp-vault)
      type: String,
    },
    namespace: {
      // hashicorp-vault-specific integration param
      type: String,
    },
    accountId: {
      // netlify-specific integration param
      type: String,
    },
    refreshCiphertext: {
      type: String,
      select: false,
    },
    refreshIV: {
      type: String,
      select: false,
    },
    refreshTag: {
      type: String,
      select: false,
    },
    accessIdCiphertext: {
      type: String,
      select: false,
    },
    accessIdIV: {
      type: String,
      select: false,
    },
    accessIdTag: {
      type: String,
      select: false,
    },
    accessCiphertext: {
      type: String,
      select: false,
    },
    accessIV: {
      type: String,
      select: false,
    },
    accessTag: {
      type: String,
      select: false,
    },
    accessExpiresAt: {
      type: Date,
      select: false,
    },
    algorithm: { // the encryption algorithm used
      type: String,
      enum: [ALGORITHM_AES_256_GCM],
      required: true,
    },
    keyEncoding: {
        type: String,
        enum: [
            ENCODING_SCHEME_UTF8,
            ENCODING_SCHEME_BASE64,
        ],
        required: true,
    },
  },
  {
    timestamps: true,
  }
);

const IntegrationAuth = model<IIntegrationAuth>(
  "IntegrationAuth",
  integrationAuthSchema
);

export default IntegrationAuth;<|MERGE_RESOLUTION|>--- conflicted
+++ resolved
@@ -26,11 +26,7 @@
 export interface IIntegrationAuth extends Document {
   _id: Types.ObjectId;
   workspace: Types.ObjectId;
-<<<<<<< HEAD
-  integration: "heroku" | "vercel" | "netlify" | "github" | "gitlab" | "render" | "railway" | "flyio" | "azure-key-vault" | "circleci" | "travisci" | "supabase" | "aws-parameter-store" | "aws-secret-manager" | "checkly" | "cloudflare-pages" | "northflank";
-=======
-  integration: "heroku" | "vercel" | "netlify" | "github" | "gitlab" | "render" | "railway" | "flyio" | "azure-key-vault" | "laravel-forge" | "circleci" | "travisci" | "supabase" | "aws-parameter-store" | "aws-secret-manager" | "checkly" | "cloudflare-pages";
->>>>>>> 25b16733
+  integration: "heroku" | "vercel" | "netlify" | "github" | "gitlab" | "render" | "railway" | "flyio" | "azure-key-vault" | "laravel-forge" | "circleci" | "travisci" | "supabase" | "aws-parameter-store" | "aws-secret-manager" | "checkly" | "cloudflare-pages" | "northflank";
   teamId: string;
   accountId: string;
   url: string;

import {
  INTEGRATION_AWS_PARAMETER_STORE,
  INTEGRATION_AWS_SECRET_MANAGER,
  INTEGRATION_AZURE_KEY_VAULT,
  INTEGRATION_BITBUCKET,
  INTEGRATION_CHECKLY,
  INTEGRATION_CIRCLECI,
  INTEGRATION_CLOUDFLARE_PAGES,
  INTEGRATION_CLOUD_66,
  INTEGRATION_CODEFRESH,
  INTEGRATION_DIGITAL_OCEAN_APP_PLATFORM,
  INTEGRATION_FLYIO,
  INTEGRATION_GITHUB,
  INTEGRATION_GITLAB,
  INTEGRATION_HASHICORP_VAULT,
  INTEGRATION_HEROKU,
  INTEGRATION_LARAVELFORGE,
  INTEGRATION_NETLIFY,
  INTEGRATION_NORTHFLANK,
  INTEGRATION_RAILWAY,
  INTEGRATION_RENDER,
  INTEGRATION_SUPABASE,
  INTEGRATION_TERRAFORM_CLOUD,
  INTEGRATION_TRAVISCI,
<<<<<<< HEAD
  INTEGRATION_VERCEL,
  INTEGRATION_CODEFRESH,
  INTEGRATION_WINDMILL,
=======
  INTEGRATION_VERCEL
>>>>>>> d458bd79
} from "../variables";
import { Schema, Types, model } from "mongoose";

export interface IIntegration {
  _id: Types.ObjectId;
  workspace: Types.ObjectId;
  environment: string;
  isActive: boolean;
  url: string;
  app: string;
  appId: string;
  owner: string;
  targetEnvironment: string;
  targetEnvironmentId: string;
  targetService: string;
  targetServiceId: string;
  path: string;
  region: string;
  secretPath: string;
  integration:
    | "azure-key-vault"
    | "aws-parameter-store"
    | "aws-secret-manager"
    | "heroku"
    | "vercel"
    | "netlify"
    | "github"
    | "gitlab"
    | "render"
    | "railway"
    | "flyio"
    | "circleci"
    | "laravel-forge"
    | "travisci"
    | "supabase"
    | "checkly"
    | "terraform-cloud"
    | "hashicorp-vault"
    | "cloudflare-pages"
<<<<<<< HEAD
    | "codefresh"
    | "windmill";
=======
    | "bitbucket"
    | "codefresh"
    | "digital-ocean-app-platform"
    | "cloud-66"
    | "northflank"
>>>>>>> d458bd79
  integrationAuth: Types.ObjectId;
}

const integrationSchema = new Schema<IIntegration>(
  {
    workspace: {
      type: Schema.Types.ObjectId,
      ref: "Workspace",
      required: true,
    },
    environment: {
      type: String,
      required: true,
    },
    isActive: {
      type: Boolean,
      required: true,
    },
    url: {
      // for custom self-hosted integrations (e.g. self-hosted GitHub enterprise)
      type: String,
      default: null,
    },
    app: {
      // name of app in provider
      type: String,
      default: null,
    },
    appId: {
      // id of app in provider
      type: String,
      default: null,
    },
    targetEnvironment: {
      // target environment
      type: String,
      default: null,
    },
    targetEnvironmentId: {
      type: String,
      default: null,
    },
    targetService: {
      // railway-specific service
      type: String,
      default: null,
    },
    targetServiceId: {
      // railway-specific service
      type: String,
      default: null,
    },
    owner: {
      // github-specific repo owner-login
      type: String,
      default: null,
    },
    path: {
      // aws-parameter-store-specific path
      // (also) vercel preview-branch
      type: String,
      default: null,
    },
    region: {
      // aws-parameter-store-specific path
      type: String,
      default: null,
    },
    integration: {
      type: String,
      enum: [
        INTEGRATION_AZURE_KEY_VAULT,
        INTEGRATION_AWS_PARAMETER_STORE,
        INTEGRATION_AWS_SECRET_MANAGER,
        INTEGRATION_HEROKU,
        INTEGRATION_VERCEL,
        INTEGRATION_NETLIFY,
        INTEGRATION_GITHUB,
        INTEGRATION_GITLAB,
        INTEGRATION_RENDER,
        INTEGRATION_RAILWAY,
        INTEGRATION_FLYIO,
        INTEGRATION_CIRCLECI,
        INTEGRATION_LARAVELFORGE,
        INTEGRATION_TRAVISCI,
        INTEGRATION_SUPABASE,
        INTEGRATION_CHECKLY,
        INTEGRATION_TERRAFORM_CLOUD,
        INTEGRATION_HASHICORP_VAULT,
        INTEGRATION_CLOUDFLARE_PAGES,
<<<<<<< HEAD
        INTEGRATION_CODEFRESH,
        INTEGRATION_WINDMILL,
=======
        INTEGRATION_BITBUCKET,
        INTEGRATION_DIGITAL_OCEAN_APP_PLATFORM,
        INTEGRATION_CODEFRESH,
        INTEGRATION_CLOUD_66,
        INTEGRATION_NORTHFLANK
>>>>>>> d458bd79
      ],
      required: true,
    },
    integrationAuth: {
      type: Schema.Types.ObjectId,
      ref: "IntegrationAuth",
      required: true,
    },
    secretPath: {
      type: String,
      required: true,
      default: "/",
    }
  },
  {
    timestamps: true,
  }
);

const Integration = model<IIntegration>("Integration", integrationSchema);

export default Integration;<|MERGE_RESOLUTION|>--- conflicted
+++ resolved
@@ -22,13 +22,8 @@
   INTEGRATION_SUPABASE,
   INTEGRATION_TERRAFORM_CLOUD,
   INTEGRATION_TRAVISCI,
-<<<<<<< HEAD
   INTEGRATION_VERCEL,
-  INTEGRATION_CODEFRESH,
-  INTEGRATION_WINDMILL,
-=======
-  INTEGRATION_VERCEL
->>>>>>> d458bd79
+  INTEGRATION_WINDMILL
 } from "../variables";
 import { Schema, Types, model } from "mongoose";
 
@@ -68,16 +63,12 @@
     | "terraform-cloud"
     | "hashicorp-vault"
     | "cloudflare-pages"
-<<<<<<< HEAD
-    | "codefresh"
-    | "windmill";
-=======
     | "bitbucket"
     | "codefresh"
     | "digital-ocean-app-platform"
     | "cloud-66"
     | "northflank"
->>>>>>> d458bd79
+    | "windmill";
   integrationAuth: Types.ObjectId;
 }
 
@@ -168,16 +159,12 @@
         INTEGRATION_TERRAFORM_CLOUD,
         INTEGRATION_HASHICORP_VAULT,
         INTEGRATION_CLOUDFLARE_PAGES,
-<<<<<<< HEAD
         INTEGRATION_CODEFRESH,
         INTEGRATION_WINDMILL,
-=======
         INTEGRATION_BITBUCKET,
         INTEGRATION_DIGITAL_OCEAN_APP_PLATFORM,
-        INTEGRATION_CODEFRESH,
         INTEGRATION_CLOUD_66,
         INTEGRATION_NORTHFLANK
->>>>>>> d458bd79
       ],
       required: true,
     },

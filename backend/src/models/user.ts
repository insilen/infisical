import { Schema, model, Types } from 'mongoose';

export interface IUser {
	_id: Types.ObjectId;
	email: string;
	firstName?: string;
	lastName?: string;
	encryptionVersion: number;
	protectedKey: string;
	protectedKeyIV: string;
	protectedKeyTag: string;
	publicKey?: string;
	encryptedPrivateKey?: string;
	iv?: string;
	tag?: string;
	salt?: string;
	verifier?: string;
	refreshVersion?: number;
<<<<<<< HEAD
	isMfaEnabled: boolean;
=======
	seenIps: [string];
>>>>>>> 8fd2578a
}

const userSchema = new Schema<IUser>(
	{
		email: {
			type: String,
			required: true
		},
		firstName: {
			type: String
		},
		lastName: {
			type: String
		},
		encryptionVersion: {
			type: Number,
			select: false,
			default: 1 // to resolve backward-compatibility issues
		},
		protectedKey: { // introduced as part of encryption version 2
			type: String,
			select: false
		},
		protectedKeyIV: { // introduced as part of encryption version 2
			type: String,
			select: false
		},
		protectedKeyTag: { // introduced as part of encryption version 2
			type: String,
			select: false
		},
		publicKey: {
			type: String,
			select: false
		},
		encryptedPrivateKey: {
			type: String,
			select: false
		},
		iv: { // iv of [encryptedPrivateKey]
			type: String,
			select: false
		},
		tag: { // tag of [encryptedPrivateKey]
			type: String,
			select: false
		},
		salt: {
			type: String,
			select: false
		},
		verifier: {
			type: String,
			select: false
		},
		refreshVersion: {
			type: Number,
			default: 0,
			select: false
		},
<<<<<<< HEAD
		isMfaEnabled: {
			type: Boolean,
			default: false
		}
=======
		seenIps: [String]
>>>>>>> 8fd2578a
	},
	{
		timestamps: true
	}
);

const User = model<IUser>('User', userSchema);

export default User;<|MERGE_RESOLUTION|>--- conflicted
+++ resolved
@@ -16,11 +16,8 @@
 	salt?: string;
 	verifier?: string;
 	refreshVersion?: number;
-<<<<<<< HEAD
 	isMfaEnabled: boolean;
-=======
 	seenIps: [string];
->>>>>>> 8fd2578a
 }
 
 const userSchema = new Schema<IUser>(
@@ -81,14 +78,11 @@
 			default: 0,
 			select: false
 		},
-<<<<<<< HEAD
 		isMfaEnabled: {
 			type: Boolean,
 			default: false
-		}
-=======
+		},
 		seenIps: [String]
->>>>>>> 8fd2578a
 	},
 	{
 		timestamps: true

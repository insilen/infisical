--- conflicted
+++ resolved
@@ -117,13 +117,9 @@
       .min(1)
       .default([{ ipAddress: "0.0.0.0/0" }]),
     accessTokenTTL: z.number().int().min(0).default(7200),
-<<<<<<< HEAD
-    accessTokenMaxTTL: z.number().int().min(0).default(2592000),
-=======
     accessTokenMaxTTL: z.number().int().refine(value => value !== 0, {
       message: "accessTokenMaxTTL must have a non zero number",
     }).default(2592000), // 30 days
->>>>>>> f940f8b7
     accessTokenNumUsesLimit: z.number().int().min(0).default(0)
   })
 });
@@ -149,13 +145,9 @@
       .optional(),
     accessTokenTTL: z.number().int().min(0).optional(),
     accessTokenNumUsesLimit: z.number().int().min(0).optional(),
-<<<<<<< HEAD
-    accessTokenMaxTTL: z.number().int().min(0).optional(),
-=======
     accessTokenMaxTTL: z.number().int().refine(value => value !== 0, {
       message: "accessTokenMaxTTL must have a non zero number",
-    }).default(2592000),
->>>>>>> f940f8b7
+    }).optional(),
   }),
 });
 

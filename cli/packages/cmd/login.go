--- conflicted
+++ resolved
@@ -118,13 +118,9 @@
 
 		err = util.StoreUserCredsInKeyRing(&userCredentialsToBeStored)
 		if err != nil {
-<<<<<<< HEAD
 			currentVault, _ := util.GetCurrentVaultBackend()
 			log.Error().Msgf("Unable to store your credentials in system vault [%s]. Rerun with flag -d to see full logs", currentVault)
 			log.Error().Msgf("\nTo trouble shoot further, read https://infisical.com/docs/cli/faq")
-=======
-			log.Warn().Msg("Unable to authenticate with the provided credentials, please ensure your email and password are correct")
->>>>>>> f3e84dc6
 			log.Debug().Err(err)
 			//return here
 			util.HandleError(err)
@@ -144,7 +140,6 @@
 		boldWhite.Printf(">>>> Welcome to Infisical!")
 		boldWhite.Printf(" You are now logged in as %v <<<< \n", userCredentialsToBeStored.Email)
 
-<<<<<<< HEAD
 		plainBold := color.New(color.Bold)
 
 		plainBold.Println("\nQuick links")
@@ -153,29 +148,6 @@
 		Telemetry.CaptureEvent("cli-command:login", posthog.NewProperties().Set("infisical-backend", config.INFISICAL_URL).Set("version", util.CLI_VERSION))
 	},
 }
-=======
-					if mfaErrorResponse.Context.Code == "mfa_expired" {
-						util.PrintErrorMessageAndExit("Your 2FA verification code has expired, please try logging in again")
-						break
-					}
-					i++
-				} else {
-					loginTwoResponse.EncryptedPrivateKey = verifyMFAresponse.EncryptedPrivateKey
-					loginTwoResponse.EncryptionVersion = verifyMFAresponse.EncryptionVersion
-					loginTwoResponse.Iv = verifyMFAresponse.Iv
-					loginTwoResponse.ProtectedKey = verifyMFAresponse.ProtectedKey
-					loginTwoResponse.ProtectedKeyIV = verifyMFAresponse.ProtectedKeyIV
-					loginTwoResponse.ProtectedKeyTag = verifyMFAresponse.ProtectedKeyTag
-					loginTwoResponse.PublicKey = verifyMFAresponse.PublicKey
-					loginTwoResponse.Tag = verifyMFAresponse.Tag
-					loginTwoResponse.Token = verifyMFAresponse.Token
-					loginTwoResponse.EncryptionVersion = verifyMFAresponse.EncryptionVersion
-					loginTwoResponse.RefreshToken = verifyMFAresponse.RefreshToken
-					break
-				}
-			}
-		}
->>>>>>> f3e84dc6
 
 func cliDefaultLogin(userCredentialsToBeStored *models.UserCredentials) {
 	email, password, err := askForLoginCredentials()
@@ -297,17 +269,9 @@
 			keyLength:   32,
 		}
 
-<<<<<<< HEAD
 		derivedKey, err := generateFromPassword(password, []byte(loginOneResponse.Salt), parameters)
 		if err != nil {
 			util.HandleError(fmt.Errorf("unable to generate argon hash from password [err=%s]", err))
-=======
-		userCredentialsToBeStored := &models.UserCredentials{
-			Email:        email,
-			PrivateKey:   string(decryptedPrivateKey),
-			JTWToken:     loginTwoResponse.Token,
-			RefreshToken: loginTwoResponse.RefreshToken,
->>>>>>> f3e84dc6
 		}
 
 		decryptedProtectedKey, err := crypto.DecryptSymmetric(derivedKey, protectedKey, protectedKeyTag, protectedKeyIV)

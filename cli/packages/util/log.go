package util

import (
	"fmt"
	"os"

	"github.com/fatih/color"
)

func HandleError(err error, messages ...string) {
	PrintErrorAndExit(1, err, messages...)
}

func PrintErrorAndExit(exitCode int, err error, messages ...string) {
	printError(err)

	if len(messages) > 0 {
		for _, message := range messages {
			fmt.Println(message)
		}
	}

	os.Exit(exitCode)
}

func PrintWarning(message string) {
	color.New(color.FgYellow).Fprintf(os.Stderr, "Warning: %v \n", message)
}

func PrintSuccessMessage(message string) {
	color.New(color.FgGreen).Println(message)
}

<<<<<<< HEAD
func PrintMessageAndExit(messages ...string) {
=======
func PrintErrorMessageAndExit(messages ...string) {
>>>>>>> 40250b7e
	if len(messages) > 0 {
		for _, message := range messages {
			fmt.Fprintln(os.Stderr, message)
		}
	}

	os.Exit(1)
}

func printError(e error) {
	color.New(color.FgRed).Fprintf(os.Stderr, "Hmm, we ran into an error: %v", e)
}<|MERGE_RESOLUTION|>--- conflicted
+++ resolved
@@ -31,11 +31,7 @@
 	color.New(color.FgGreen).Println(message)
 }
 
-<<<<<<< HEAD
-func PrintMessageAndExit(messages ...string) {
-=======
 func PrintErrorMessageAndExit(messages ...string) {
->>>>>>> 40250b7e
 	if len(messages) > 0 {
 		for _, message := range messages {
 			fmt.Fprintln(os.Stderr, message)

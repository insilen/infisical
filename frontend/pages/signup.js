--- conflicted
+++ resolved
@@ -473,7 +473,7 @@
       </div>
       <div className="flex flex-col items-center justify-center md:p-2 max-h-48 max-w-max mx-auto text-lg px-2 py-3">
         <Button
-          text={t("auth:signup")}
+          text={t("signup:signup")}
           loading={isLoading}
           onButtonPressed={signupErrorCheck}
           size="lg"
@@ -486,19 +486,19 @@
   const step4 = (
     <div className="bg-bunker flex flex-col items-center w-full max-w-xs md:max-w-lg mx-auto h-7/12 py-8 px-4 md:px-6 mx-1 mb-36 md:mb-16 rounded-xl drop-shadow-xl">
       <p className="text-4xl text-center font-semibold flex justify-center text-transparent bg-clip-text bg-gradient-to-br from-sky-400 to-primary">
-        {t("auth:step4-message")}
+        {t("signup:step4-message")}
       </p>
       <div className="flex flex-col items-center justify-center w-full mt-4 md:mt-8 max-w-md text-gray-400 text-md rounded-md px-2">
-        <div>{t("auth:step4-description1")}</div>
-        <div className="mt-3">{t("auth:step4-description2")}</div>
+        <div>{t("signup:step4-description1")}</div>
+        <div className="mt-3">{t("signup:step4-description2")}</div>
       </div>
       <div className="w-full p-2 flex flex-row items-center bg-white/10 text-gray-400 rounded-md max-w-xs md:max-w-md mx-auto mt-4">
         <FontAwesomeIcon icon={faWarning} className="ml-2 mr-4 text-4xl" />
-        {t("auth:step4-description3")}
+        {t("signup:step4-description3")}
       </div>
       <div className="flex flex-row items-center justify-center w-3/4 md:w-full md:p-2 max-h-28 max-w-max mx-auto mt-6 py-1 md:mt-4 text-lg text-center md:text-left">
         <Button
-          text={t("auth:step4-download")}
+          text={t("signup:step4-download")}
           onButtonPressed={async () => {
             await issueBackupKey({
               email,
@@ -507,13 +507,9 @@
               setBackupKeyError,
               setBackupKeyIssued,
             });
-<<<<<<< HEAD
-            router.push("auth:/dashboard/");
-=======
             const userWorkspaces = await getWorkspaces();
             let userWorkspace = userWorkspaces[0]._id;
             router.push("/home/" + userWorkspace);
->>>>>>> 1e16a184
           }}
           size="lg"
         />

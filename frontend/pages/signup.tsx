--- conflicted
+++ resolved
@@ -273,96 +273,37 @@
           </button>
         </Link>
       </div>
-        <div className="flex items-center justify-center w-5/6 md:w-full m-auto md:p-2 rounded-lg max-h-24 mt-4">
-          <InputField
-            label="Email"
-            onChangeHandler={setEmail}
-            type="email"
-            value={email}
-            placeholder=""
-            isRequired
-            error={emailError}
-            errorText={emailErrorMessage}
-            autoComplete="username"
-          />
-        </div>
+      <div className="flex items-center justify-center w-5/6 md:w-full m-auto md:p-2 rounded-lg max-h-24 mt-4">
+        <InputField
+          label="Email"
+          onChangeHandler={setEmail}
+          type="email"
+          value={email}
+          placeholder=""
+          isRequired
+          error={emailError}
+          errorText={emailErrorMessage}
+          autoComplete="username"
+        />
+      </div>
         {/* <div className='flex flex-row justify-left mt-4 max-w-md mx-auto'>
           <Checkbox className="mr-4"/>
           <p className='text-sm'>I do not want to receive emails about Infisical and its products.</p>
         </div> */}
-<<<<<<< HEAD
-        <div className="flex flex-col items-center justify-center w-5/6 md:w-full md:p-2 max-h-28 max-w-xs md:max-w-md mx-auto mt-4 md:mt-4 text-sm text-center md:text-left">
-          <p className="text-gray-400 mt-2 md:mx-0.5">
-            By creating an account, you agree to our Terms and have read and
-            acknowledged the Privacy Policy.
-          </p>
-          <div className="text-l mt-6 m-2 md:m-8 px-8 py-1 text-lg">
-            <Button text="Get Started" type="submit" onButtonPressed={emailCheck} size="lg" />
-          </div>
-=======
       <div className="flex flex-col items-center justify-center w-5/6 md:w-full md:p-2 max-h-28 max-w-xs md:max-w-md mx-auto mt-4 md:mt-4 text-sm text-center md:text-left">
         <p className="text-gray-400 mt-2 md:mx-0.5">
           By creating an account, you agree to our Terms and have read and
           acknowledged the Privacy Policy.
         </p>
         <div className="text-l mt-6 m-2 md:m-8 px-8 py-1 text-lg">
-          <Button loading={isLoading} text="Get Started" onButtonPressed={emailCheck} size="lg" />
->>>>>>> 7f51aaf4
-        </div>
+          <Button text="Get Started" type="submit" onButtonPressed={emailCheck} size="lg" />
+        </div>
+      </div>
     </div>
   );
 
   // Step 2 of the signup process (enter the email verification code)
   const step2 = (
-<<<<<<< HEAD
-      <div className="bg-bunker w-max mx-auto h-7/12 pt-10 pb-4 px-8 rounded-xl drop-shadow-xl mb-64 md:mb-16">
-        <p className="text-l flex justify-center text-gray-400">
-          {'We\'ve'} sent a verification email to{' '}
-        </p>
-        <p className="text-l flex justify-center font-semibold my-2 text-gray-400">
-          {email}{' '}
-        </p>
-        <div className="hidden md:block">
-          <ReactCodeInput
-            name=""
-            inputMode="tel"
-            type="text"
-            fields={6}
-            onChange={setCode}
-            {...props}
-            className="mt-6 mb-2"
-          />
-        </div>
-        <div className="block md:hidden">
-          <ReactCodeInput
-            name=""
-            inputMode="tel"
-            type="text"
-            fields={6}
-            onChange={setCode}
-            {...propsPhone}
-            className="mt-2 mb-6"
-          />
-        </div>
-        {codeError && (
-          <Error text="Oops. Your code is wrong. Please try again." />
-        )}
-        <div className="flex max-w-min flex-col items-center justify-center md:p-2 max-h-24 max-w-md mx-auto text-lg px-4 mt-4 mb-2">
-          <Button text="Verify" onButtonPressed={incrementStep} size="lg" />
-        </div>
-        <div className="flex flex-col items-center justify-center w-full max-h-24 max-w-md mx-auto pt-2">
-          {/* <Link href="/login">
-          <button className="w-full hover:opacity-90 duration-200">
-            <u className="font-normal text-sm text-sky-700">
-              Not seeing an email? Resend
-            </u>
-          </button>
-        </Link> */}
-          <p className="text-sm text-gray-500 pb-2">
-            Make sure to check your spam inbox.
-          </p>
-        </div>
-=======
     <div className="bg-bunker w-max mx-auto h-7/12 pt-10 pb-4 px-8 rounded-xl drop-shadow-xl mb-64 md:mb-16">
       <p className="text-l flex justify-center text-gray-400">
         {'We\'ve'} sent a verification email to{' '}
@@ -412,13 +353,11 @@
         <p className="text-sm text-gray-500 pb-2">
           Make sure to check your spam inbox.
         </p>
->>>>>>> 7f51aaf4
       </div>
   );
 
   // Step 3 of the signup process (enter the rest of the impformation)
   const step3 = (
-<<<<<<< HEAD
       <div className="bg-bunker w-max mx-auto h-7/12 py-10 px-8 rounded-xl drop-shadow-xl mb-36 md:mb-16">
         <p className="text-4xl font-bold flex justify-center mb-6 text-gray-400 mx-8 md:mx-16 text-transparent bg-clip-text bg-gradient-to-br from-sky-400 to-primary">
           Almost there!
@@ -475,83 +414,6 @@
             <div className="w-full mt-4 bg-white/5 px-2 flex flex-col items-start py-2 rounded-md">
               <div className={`text-gray-400 text-sm mb-1`}>
                 Password should contain at least:
-=======
-    <div className="bg-bunker w-max mx-auto h-7/12 py-10 px-8 rounded-xl drop-shadow-xl mb-36 md:mb-16">
-      <p className="text-4xl font-bold flex justify-center mb-6 text-gray-400 mx-8 md:mx-16 text-transparent bg-clip-text bg-gradient-to-br from-sky-400 to-primary">
-        Almost there!
-      </p>
-      <div className="relative z-0 flex items-center justify-end w-full md:p-2 rounded-lg max-h-24">
-        <InputField
-          label="First Name"
-          onChangeHandler={setFirstName}
-          type="name"
-          value={firstName}
-          isRequired
-          errorText="Please input your first name."
-          error={firstNameError}
-          autoComplete="given-name"
-        />
-      </div>
-      <div className="mt-2 flex items-center justify-center w-full md:p-2 rounded-lg max-h-24">
-        <InputField
-          label="Last Name"
-          onChangeHandler={setLastName}
-          type="name"
-          value={lastName}
-          isRequired
-          errorText="Please input your last name."
-          error={lastNameError}
-          autoComplete="family-name"
-        />
-      </div>
-      <div className="mt-2 flex flex-col items-center justify-center w-full md:p-2 rounded-lg max-h-60">
-        <InputField
-          label="Password"
-          onChangeHandler={(password: string) => {
-            setPassword(password);
-            passwordCheck({
-              password,
-              setPasswordErrorLength,
-              setPasswordErrorNumber,
-              setPasswordErrorLowerCase,
-              currentErrorCheck: false,
-            });
-          }}
-          type="password"
-          value={password}
-          isRequired
-          error={
-            passwordErrorLength && passwordErrorNumber && passwordErrorLowerCase
-          }
-          autoComplete="new-password"
-          id="new-password"
-        />
-        {passwordErrorLength ||
-        passwordErrorLowerCase ||
-        passwordErrorNumber ? (
-          <div className="w-full mt-4 bg-white/5 px-2 flex flex-col items-start py-2 rounded-md">
-            <div className={`text-gray-400 text-sm mb-1`}>
-              Password should contain at least:
-            </div>
-            <div className="flex flex-row justify-start items-center ml-1">
-              {passwordErrorLength ? (
-                <FontAwesomeIcon
-                  icon={faX}
-                  className="text-md text-red mr-2.5"
-                />
-              ) : (
-                <FontAwesomeIcon
-                  icon={faCheck}
-                  className="text-md text-primary mr-2"
-                />
-              )}
-              <div
-                className={`${
-                  passwordErrorLength ? 'text-gray-400' : 'text-gray-600'
-                } text-sm`}
-              >
-                14 characters
->>>>>>> 7f51aaf4
               </div>
               <div className="flex flex-row justify-start items-center ml-1">
                 {passwordErrorLength ? (
@@ -649,51 +511,6 @@
           It contains your Secret Key which we cannot access or recover for you if
           you lose it.
         </div>
-<<<<<<< HEAD
-        <div className="flex flex-row items-center justify-center w-3/4 md:w-full md:p-2 max-h-28 max-w-max mx-auto mt-6 py-1 md:mt-4 text-lg text-center md:text-left">
-          <Button
-            text="Download PDF"
-            onButtonPressed={async () => {
-              await issueBackupKey({
-                email,
-                password,
-                personalName: firstName + ' ' + lastName,
-                setBackupKeyError,
-                setBackupKeyIssued,
-              });
-              const userWorkspaces = await getWorkspaces();
-              const userWorkspace = userWorkspaces[0]._id;
-              router.push('/home/' + userWorkspace);
-            }}
-            size="lg"
-          />
-          {/* <div
-=======
-      </div>
-      <div className="w-full p-2 flex flex-row items-center bg-white/10 text-gray-400 rounded-md max-w-xs md:max-w-md mx-auto mt-4">
-        <FontAwesomeIcon icon={faWarning} className="ml-2 mr-4 text-4xl" />
-        It contains your Secret Key which we cannot access or recover for you if
-        you lose it.
-      </div>
-      <div className="flex flex-row items-center justify-center w-3/4 md:w-full md:p-2 max-h-28 max-w-max mx-auto mt-6 py-1 md:mt-4 text-lg text-center md:text-left">
-        <Button
-          text="Download PDF"
-          onButtonPressed={async () => {
-            await issueBackupKey({
-              email,
-              password,
-              personalName: firstName + ' ' + lastName,
-              setBackupKeyError,
-              setBackupKeyIssued,
-            });
-            const userWorkspaces = await getWorkspaces();
-            const userWorkspace = userWorkspaces[0]._id;
-            router.push('/home/' + userWorkspace);
-          }}
-          size="lg"
-        />
-        {/* <div
->>>>>>> 7f51aaf4
 					className="text-l mt-4 text-lg text-gray-400 hover:text-gray-300 duration-200 bg-white/5 px-8 hover:bg-white/10 py-3 rounded-md cursor-pointer"
 					onClick={() => {
 						if (localStorage.getItem("projectData.id")) {

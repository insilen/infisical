--- conflicted
+++ resolved
@@ -164,11 +164,7 @@
           <ListBox
             selected={lang}
             onChange={setLanguage}
-<<<<<<< HEAD
-            data={["en", "ko", "pt-BR"]}
-=======
-            data={["en", "ko", "fr"]}
->>>>>>> 439e86d7
+            data={["en", "ko", "fr", "pt-BR"]}
             isFull
             text={`${t("common:language")}: `}
           />

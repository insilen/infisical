--- conflicted
+++ resolved
@@ -61,11 +61,8 @@
     "infisical-node": "^1.0.37",
     "jspdf": "^2.5.1",
     "jsrp": "^0.2.4",
-<<<<<<< HEAD
+    "lottie-react": "^2.4.0",
     "jwt-decode": "^3.1.2",
-=======
-    "lottie-react": "^2.4.0",
->>>>>>> 9cb4d5ab
     "markdown-it": "^13.0.1",
     "next": "^12.3.4",
     "posthog-js": "^1.39.4",

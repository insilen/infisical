--- conflicted
+++ resolved
@@ -1,5 +1,6 @@
 import { useState } from "react";
 import Image from "next/image";
+import useTranslation from "next-translate/useTranslation";
 import { faUpload } from "@fortawesome/free-solid-svg-icons";
 import { FontAwesomeIcon } from "@fortawesome/react-fontawesome";
 
@@ -8,26 +9,7 @@
 import parse from "../utilities/file";
 import guidGenerator from "../utilities/randomId";
 
-import useTranslation from "next-translate/useTranslation";
-
 const DropZone = ({
-<<<<<<< HEAD
-	setData,
-	setErrorDragAndDrop,
-	createNewFile,
-	errorDragAndDrop,
-	addPresetRow,
-	setButtonReady,
-	keysExist,
-	numCurrentRows,
-}) => {
-	const { t } = useTranslation();
-
-	const handleDragEnter = (e) => {
-		e.preventDefault();
-		e.stopPropagation();
-	};
-=======
   setData,
   setErrorDragAndDrop,
   createNewFile,
@@ -37,11 +19,12 @@
   keysExist,
   numCurrentRows,
 }) => {
+  const { t } = useTranslation();
+
   const handleDragEnter = (e) => {
     e.preventDefault();
     e.stopPropagation();
   };
->>>>>>> c4711fc3
 
   const handleDragLeave = (e) => {
     e.preventDefault();
@@ -66,22 +49,6 @@
     e.stopPropagation();
     e.dataTransfer.dropEffect = "copy";
 
-<<<<<<< HEAD
-		var file = e.dataTransfer.files[0],
-			reader = new FileReader();
-		reader.onload = function (event) {
-			const keyPairs = parse(event.target.result);
-			const newData = Object.keys(keyPairs).map((key, index) => [
-				guidGenerator(),
-				numCurrentRows + index,
-				key,
-				keyPairs[key],
-				"shared",
-			]);
-			setData(newData);
-			setButtonReady(true);
-		};
-=======
     var file = e.dataTransfer.files[0],
       reader = new FileReader();
     reader.onload = function (event) {
@@ -96,7 +63,6 @@
       setData(newData);
       setButtonReady(true);
     };
->>>>>>> c4711fc3
 
     // If something is wrong show an error
     try {
@@ -108,117 +74,6 @@
     }
   };
 
-<<<<<<< HEAD
-	// This function is used when the user manually selects a file from the in-browser dircetory (not drag and drop)
-	const handleFileSelect = (e) => {
-		setLoading(true);
-		setTimeout(() => setLoading(false), 5000);
-		var file = e.target.files[0],
-			reader = new FileReader();
-		reader.onload = function (event) {
-			const newData = event.target.result
-				.split("\n")
-				.map((line, index) => [
-					guidGenerator(),
-					numCurrentRows + index,
-					line.split("=")[0],
-					line.split("=").slice(1, line.split("=").length).join("="),
-					"shared",
-				]);
-			setData(newData);
-			setButtonReady(true);
-		};
-		reader.readAsText(file);
-	};
-
-	return loading ? (
-		<div className="flex items-center justify-center pt-16 mb-16">
-			<Image
-				src="/images/loading/loading.gif"
-				height={70}
-				width={120}
-				alt="google logo"
-			></Image>
-		</div>
-	) : keysExist ? (
-		<div
-			className="opacity-60 hover:opacity-100 duration-200 relative bg-bunker outline max-w-[calc(100%-1rem)] w-full outline-dashed outline-gray-600 rounded-md outline-2 flex flex-col items-center justify-center mb-16 mx-auto mt-1 py-8 px-2"
-			onDragEnter={(e) => handleDragEnter(e)}
-			onDragOver={(e) => handleDragOver(e)}
-			onDragLeave={(e) => handleDragLeave(e)}
-			onDrop={(e) => handleDrop(e)}
-		>
-			<input
-				id="fileSelect"
-				type="file"
-				className="opacity-0 absolute w-full h-full"
-				accept=".txt,.env"
-				onChange={(e) => handleFileSelect(e)}
-			/>
-			{errorDragAndDrop ? (
-				<div className="my-3 max-w-xl opacity-80"></div>
-			) : (
-				<div className=""></div>
-			)}
-			<div className="flex flex-row">
-				<FontAwesomeIcon
-					icon={faUpload}
-					className="text-gray-300 text-3xl mr-6"
-				/>
-				<p className="text-gray-300 mt-1">
-					{t("common:drop-zone-keys")}
-				</p>
-			</div>
-			{errorDragAndDrop ? (
-				<div className="mt-8 max-w-xl opacity-80">
-					<Error text="Something went wrong! Make sure you drag the file directly from the folder in which it is located (e.g., not VS code). Tip: click 'Reveal in Finder/Explorer'" />
-				</div>
-			) : (
-				<></>
-			)}
-		</div>
-	) : (
-		<div
-			className="opacity-80 hover:opacity-100 duration-200 relative bg-bunker outline max-w-2xl w-full outline-dashed outline-gray-700 rounded-md outline-2 flex flex-col items-center justify-center pt-16 mb-16 px-4"
-			onDragEnter={(e) => handleDragEnter(e)}
-			onDragOver={(e) => handleDragOver(e)}
-			onDragLeave={(e) => handleDragLeave(e)}
-			onDrop={(e) => handleDrop(e)}
-		>
-			<FontAwesomeIcon icon={faUpload} className="text-7xl mb-8" />
-			<p className="">{t("common:drop-zone")}</p>
-			<input
-				id="fileSelect"
-				type="file"
-				className="opacity-0 absolute w-full h-full"
-				accept=".txt,.env"
-				onChange={(e) => handleFileSelect(e)}
-			/>
-			<div className="flex flex-row w-full items-center justify-center mb-6 mt-5">
-				<div className="border-t border-gray-700 w-1/5"></div>
-				<p className="text-gray-400 text-xs mx-4">OR</p>
-				<div className="border-t border-gray-700 w-1/5"></div>
-			</div>
-			<div className="z-10 mb-6">
-				<Button
-					color="mineshaft"
-					text="Create a new .env file"
-					onButtonPressed={createNewFile}
-					size="md"
-				/>
-			</div>
-			{errorDragAndDrop ? (
-				<div className="opacity-80">
-					<Error text="Something went wrong! Make sure you drag the file directly from the folder in which it is located (e.g., not VS code). Tip: click 'Reveal in Finder/Explorer'" />
-				</div>
-			) : (
-				<div className="py-3">
-					{/* <p className="text-xs text-gray-500"> If you are expecting to see a file here, contact your administrator for permission. </p> */}
-				</div>
-			)}
-		</div>
-	);
-=======
   // This function is used when the user manually selects a file from the in-browser dircetory (not drag and drop)
   const handleFileSelect = (e) => {
     setLoading(true);
@@ -275,9 +130,7 @@
           icon={faUpload}
           className="text-gray-300 text-3xl mr-6"
         />
-        <p className="text-gray-300 mt-1">
-          Drag and drop your .env file here to add more keys.
-        </p>
+        <p className="text-gray-300 mt-1">{t("common:drop-zone-keys")}</p>
       </div>
       {errorDragAndDrop ? (
         <div className="mt-8 max-w-xl opacity-80">
@@ -296,7 +149,7 @@
       onDrop={(e) => handleDrop(e)}
     >
       <FontAwesomeIcon icon={faUpload} className="text-7xl mb-8" />
-      <p className="">Drag and drop your .env file here.</p>
+      <p className="">{t("common:drop-zone")}</p>
       <input
         id="fileSelect"
         type="file"
@@ -328,7 +181,6 @@
       )}
     </div>
   );
->>>>>>> c4711fc3
 };
 
 export default DropZone;
--- conflicted
+++ resolved
@@ -1,26 +1,11 @@
-<<<<<<< HEAD
-import React, { useState, Fragment, useEffect, useMemo } from "react";
-import { useRouter } from "next/router";
-
-=======
-/* eslint-disable react-hooks/exhaustive-deps */
 /* eslint-disable react/jsx-key */
-import React, { Fragment, useEffect, useState } from "react";
->>>>>>> c4711fc3
+import React, { Fragment, useEffect, useMemo, useState } from "react";
 import Image from "next/image";
 import { useRouter } from "next/router";
+import useTranslation from "next-translate/useTranslation";
 import { faGithub, faSlack } from "@fortawesome/free-brands-svg-icons";
 import { faCircleQuestion } from "@fortawesome/free-regular-svg-icons";
 import {
-<<<<<<< HEAD
-	faBook,
-	faGear,
-	faCoins,
-	faRightFromBracket,
-	faEnvelope,
-	faPlus,
-	faAngleDown,
-=======
   faAngleDown,
   faBook,
   faCoins,
@@ -28,67 +13,38 @@
   faGear,
   faPlus,
   faRightFromBracket,
->>>>>>> c4711fc3
 } from "@fortawesome/free-solid-svg-icons";
 import { FontAwesomeIcon } from "@fortawesome/react-fontawesome";
 import { Menu, Transition } from "@headlessui/react";
 
-import logout from "~/pages/api/auth/Logout";
-import getOrganization from "~/pages/api/organization/GetOrg";
-import getOrganizations from "~/pages/api/organization/getOrgs";
-import getUser from "~/pages/api/user/getUser";
-
+import getOrganization from "../../pages/api/organization/GetOrg";
+import getOrganizations from "../../pages/api/organization/getOrgs";
+import getUser from "../../pages/api/user/getUser";
 import guidGenerator from "../utilities/randomId";
-import useTranslation from "next-translate/useTranslation";
-
-<<<<<<< HEAD
 /**
  * @param {(key: string) => string} t
  */
 const supportOptions = (t) => [
-	[
-		<FontAwesomeIcon className="text-lg pl-1.5 pr-3" icon={faSlack} />,
-		t("nav:support.slack"),
-		"https://join.slack.com/t/infisical/shared_invite/zt-1dgg63ln8-G7PCNJdCymAT9YF3j1ewVA",
-	],
-	[
-		<FontAwesomeIcon className="text-lg pl-1.5 pr-3" icon={faBook} />,
-		t("nav:support.docs"),
-		"https://infisical.com/docs/getting-started/introduction",
-	],
-	[
-		<FontAwesomeIcon className="text-lg pl-1.5 pr-3" icon={faGithub} />,
-		t("nav:support.issue"),
-		"https://github.com/Infisical/infisical-cli/issues",
-	],
-	[
-		<FontAwesomeIcon className="text-lg pl-1.5 pr-3" icon={faEnvelope} />,
-		t("nav:support.email"),
-		"mailto:support@infisical.com",
-	],
-=======
-const supportOptions = [
   [
     <FontAwesomeIcon className="text-lg pl-1.5 pr-3" icon={faSlack} />,
-    "Join Slack Forum",
-    "https://join.slack.com/t/infisical-users/shared_invite/zt-1kdbk07ro-RtoyEt_9E~fyzGo_xQYP6g",
+    t("nav:support.slack"),
+    "https://join.slack.com/t/infisical/shared_invite/zt-1dgg63ln8-G7PCNJdCymAT9YF3j1ewVA",
   ],
   [
     <FontAwesomeIcon className="text-lg pl-1.5 pr-3" icon={faBook} />,
-    "Read Docs",
+    t("nav:support.docs"),
     "https://infisical.com/docs/getting-started/introduction",
   ],
   [
     <FontAwesomeIcon className="text-lg pl-1.5 pr-3" icon={faGithub} />,
-    "Open a GitHub Issue",
+    t("nav:support.issue"),
     "https://github.com/Infisical/infisical-cli/issues",
   ],
   [
     <FontAwesomeIcon className="text-lg pl-1.5 pr-3" icon={faEnvelope} />,
-    "Send us an Email",
+    t("nav:support.email"),
     "mailto:support@infisical.com",
   ],
->>>>>>> c4711fc3
 ];
 
 export default function Navbar({ onButtonPressed }) {
@@ -97,22 +53,10 @@
   const [orgs, setOrgs] = useState([]);
   const [currentOrg, setCurrentOrg] = useState([]);
 
-<<<<<<< HEAD
-	const { t } = useTranslation("");
-
-	const supportOptionsList = useMemo(() => supportOptions(t), [t]);
-
-	useEffect(async () => {
-		const userData = await getUser();
-		setUser(userData);
-		const orgsData = await getOrganizations();
-		setOrgs(orgsData);
-		const currentOrg = await getOrganization({
-			orgId: localStorage.getItem("orgData.id"),
-		});
-		setCurrentOrg(currentOrg);
-	}, []);
-=======
+  const { t } = useTranslation("");
+
+  const supportOptionsList = useMemo(() => supportOptions(t), [t]);
+
   useEffect(async () => {
     const userData = await getUser();
     setUser(userData);
@@ -123,7 +67,6 @@
     });
     setCurrentOrg(currentOrg);
   }, []);
->>>>>>> c4711fc3
 
   const closeApp = async () => {
     console.log("Logging out...");
@@ -131,257 +74,6 @@
     router.push("/");
   };
 
-<<<<<<< HEAD
-	return (
-		<div className="absolute flex flex-row justify-between w-full bg-bunker text-white border-b border-mineshaft-500 z-50">
-			<div className="m-auto flex justify-start items-center mx-4">
-				<div className="flex flex-row items-center">
-					<div className="flex justify-center py-4">
-						<Image
-							src="/images/logotransparent.png"
-							height={23}
-							width={57}
-							alt="logo"
-						/>
-					</div>
-					<a className="text-2xl text-white font-semibold mx-2">
-						Infisical
-					</a>
-				</div>
-			</div>
-			<div className="relative flex justify-start items-center mx-2 z-40">
-				<Menu as="div" className="relative inline-block text-left">
-					<div className="mr-4">
-						<Menu.Button className="inline-flex w-full justify-center rounded-md px-2 py-2 text-sm font-medium text-gray-200 rounded-md hover:bg-white/10 duration-200 focus:outline-none focus-visible:ring-2 focus-visible:ring-white focus-visible:ring-opacity-75">
-							<FontAwesomeIcon
-								className="text-xl"
-								icon={faCircleQuestion}
-							/>
-						</Menu.Button>
-					</div>
-					<Transition
-						as={Fragment}
-						enter="transition ease-out duration-100"
-						enterFrom="transform opacity-0 scale-95"
-						enterTo="transform opacity-100 scale-100"
-						leave="transition ease-in duration-75"
-						leaveFrom="transform opacity-100 scale-100"
-						leaveTo="transform opacity-0 scale-95"
-					>
-						<Menu.Items className="absolute right-0 mt-0.5 w-64 origin-top-right rounded-md bg-bunker border border-mineshaft-700 shadow-lg ring-1 ring-black z-20 ring-opacity-5 focus:outline-none px-2 py-1.5">
-							{supportOptionsList.map(([icon, text, url]) => (
-								<a
-									key={guidGenerator()}
-									target="_blank"
-									rel="noopener"
-									href={url}
-									className="font-normal text-gray-300 duration-200 rounded-md w-full flex items-center py-0.5"
-								>
-									<div className="relative flex justify-start items-center cursor-pointer select-none py-2 px-2 rounded-md text-gray-400 hover:bg-white/10 duration-200 hover:text-gray-200 w-full">
-										{icon}
-										<div className="text-sm">{text}</div>
-									</div>
-								</a>
-							))}
-						</Menu.Items>
-					</Transition>
-				</Menu>
-				<Menu as="div" className="relative inline-block text-left mr-4">
-					<div>
-						<Menu.Button className="inline-flex w-full justify-center rounded-md pr-2 pl-2 py-2 text-sm font-medium text-gray-200 rounded-md hover:bg-white/10 duration-200 focus:outline-none focus-visible:ring-2 focus-visible:ring-white focus-visible:ring-opacity-75">
-							{user?.firstName} {user?.lastName}
-							<FontAwesomeIcon
-								icon={faAngleDown}
-								className="ml-2 mt-1 text-sm text-gray-300 hover:text-lime-100"
-							/>
-						</Menu.Button>
-					</div>
-					<Transition
-						as={Fragment}
-						enter="transition ease-out duration-100"
-						enterFrom="transform opacity-0 scale-95"
-						enterTo="transform opacity-100 scale-100"
-						leave="transition ease-in duration-75"
-						leaveFrom="transform opacity-100 scale-100"
-						leaveTo="transform opacity-0 scale-95"
-					>
-						<Menu.Items className="absolute right-0 mt-0.5 w-64 origin-top-right divide-y divide-gray-700 rounded-md bg-bunker border border-mineshaft-700 shadow-lg ring-1 ring-black z-20 ring-opacity-5 focus:outline-none">
-							<div className="px-1 py-1 ">
-								<div className="text-gray-400 self-start ml-2 mt-2 text-xs font-semibold tracking-wide">
-									{t("nav:user.signed-in-as")}
-								</div>
-								<div
-									onClick={() =>
-										router.push(
-											"/settings/personal/" +
-												router.query.id
-										)
-									}
-									className="flex flex-row items-center px-1 mx-1 my-1 hover:bg-white/5 cursor-pointer rounded-md"
-								>
-									<div className="bg-white/10 h-8 w-9 rounded-full flex items-center justify-center text-gray-300">
-										{user?.firstName?.charAt(0)}
-									</div>
-									<div className="flex items-center justify-between w-full">
-										<div>
-											<p className="text-gray-300 px-2 pt-1 text-sm">
-												{" "}
-												{user?.firstName}{" "}
-												{user?.lastName}
-											</p>
-											<p className="text-gray-400 px-2 pb-1 text-xs">
-												{" "}
-												{user?.email}
-											</p>
-										</div>
-										<FontAwesomeIcon
-											icon={faGear}
-											className="text-lg text-gray-400 p-2 mr-1 rounded-md cursor-pointer hover:bg-white/10"
-										/>
-									</div>
-								</div>
-							</div>
-							<div className="px-2 pt-2">
-								<div className="text-gray-400 self-start ml-2 mt-2 text-xs font-semibold tracking-wide">
-									{t("nav:user.current-organization")}
-								</div>
-								<div
-									onClick={() =>
-										router.push(
-											"/settings/org/" + router.query.id
-										)
-									}
-									className="flex flex-row items-center px-2 mt-2 py-1 hover:bg-white/5 cursor-pointer rounded-md"
-								>
-									<div className="bg-white/10 h-7 w-8 rounded-md flex items-center justify-center text-gray-300">
-										{currentOrg?.name?.charAt(0)}
-									</div>
-									<div className="flex items-center justify-between w-full">
-										<p className="text-gray-300 px-2 text-sm">
-											{currentOrg?.name}
-										</p>
-										<FontAwesomeIcon
-											icon={faGear}
-											className="text-lg text-gray-400 p-2 rounded-md cursor-pointer hover:bg-white/10"
-										/>
-									</div>
-								</div>
-								<button
-									// onClick={buttonAction}
-									className="cursor-pointer w-full"
-								>
-									<div
-										onClick={() =>
-											router.push(
-												"/settings/billing/" +
-													router.query.id
-											)
-										}
-										className="mt-1 relative flex justify-start cursor-pointer select-none py-2 px-2 rounded-md text-gray-400 hover:bg-white/5 duration-200 hover:text-gray-200"
-									>
-										<FontAwesomeIcon
-											className="text-lg pl-1.5 pr-3"
-											icon={faCoins}
-										/>
-										<div className="text-sm">
-											{t("nav:user.usage-billing")}
-										</div>
-									</div>
-								</button>
-								<button
-									// onClick={buttonAction}
-									className="cursor-pointer w-full mb-2"
-								>
-									<div
-										onClick={() =>
-											router.push(
-												"/settings/org/" +
-													router.query.id +
-													"?invite"
-											)
-										}
-										className="relative flex justify-start cursor-pointer select-none py-2 pl-10 pr-4 rounded-md text-gray-400 hover:bg-primary/100 duration-200 hover:text-black hover:font-semibold mt-1"
-									>
-										<span className="rounded-lg absolute inset-y-0 left-0 flex items-center pl-3 pr-4">
-											<FontAwesomeIcon
-												icon={faPlus}
-												className="ml-1"
-											/>
-										</span>
-										<div className="text-sm ml-1">
-											{t("nav:user.invite")}
-										</div>
-									</div>
-								</button>
-							</div>
-							{orgs?.length > 1 && (
-								<div className="px-1 pt-1">
-									<div className="text-gray-400 self-start ml-2 mt-2 text-xs font-semibold tracking-wide">
-										{t("nav:user.other-organizations")}
-									</div>
-									<div className="flex flex-col items-start px-1 mt-3 mb-2">
-										{orgs
-											.filter(
-												(org) =>
-													org._id !=
-													localStorage.getItem(
-														"orgData.id"
-													)
-											)
-											.map((org) => (
-												<div
-													key={guidGenerator()}
-													onClick={() => {
-														localStorage.setItem(
-															"orgData.id",
-															org._id
-														);
-														router.reload();
-													}}
-													className="flex flex-row justify-start items-center hover:bg-white/5 w-full p-1.5 cursor-pointer rounded-md"
-												>
-													<div className="bg-white/10 h-7 w-8 rounded-md flex items-center justify-center text-gray-300">
-														{org.name.charAt(0)}
-													</div>
-													<div className="flex items-center justify-between w-full">
-														<p className="text-gray-300 px-2 text-sm">
-															{org.name}
-														</p>
-													</div>
-												</div>
-											))}
-									</div>
-								</div>
-							)}
-							<div className="px-1 py-1">
-								<Menu.Item>
-									{({ active }) => (
-										<button
-											onClick={closeApp}
-											className={`${
-												active
-													? "bg-red font-semibold text-white"
-													: "text-gray-400"
-											} group flex w-full items-center rounded-md px-2 py-2 text-sm`}
-										>
-											<div className="relative flex justify-start items-center cursor-pointer select-none">
-												<FontAwesomeIcon
-													className="text-lg ml-1.5 mr-3"
-													icon={faRightFromBracket}
-												/>
-												{t("common:logout")}
-											</div>
-										</button>
-									)}
-								</Menu.Item>
-							</div>
-						</Menu.Items>
-					</Transition>
-				</Menu>
-			</div>
-		</div>
-	);
-=======
   return (
     <div className="absolute flex flex-row justify-between w-full bg-bunker text-white border-b border-mineshaft-500 z-50">
       <div className="m-auto flex justify-start items-center mx-4">
@@ -414,18 +106,17 @@
             leaveTo="transform opacity-0 scale-95"
           >
             <Menu.Items className="absolute right-0 mt-0.5 w-64 origin-top-right rounded-md bg-bunker border border-mineshaft-700 shadow-lg ring-1 ring-black z-20 ring-opacity-5 focus:outline-none px-2 py-1.5">
-              {supportOptions.map((option) => (
-                // eslint-disable-next-line react/jsx-no-target-blank
+              {supportOptionsList.map(([icon, text, url]) => (
                 <a
                   key={guidGenerator()}
                   target="_blank"
-                  rel="noopener"
-                  href={option[2]}
+                  rel="noopener noreferrer"
+                  href={url}
                   className="font-normal text-gray-300 duration-200 rounded-md w-full flex items-center py-0.5"
                 >
                   <div className="relative flex justify-start items-center cursor-pointer select-none py-2 px-2 rounded-md text-gray-400 hover:bg-white/10 duration-200 hover:text-gray-200 w-full">
-                    {option[0]}
-                    <div className="text-sm">{option[1]}</div>
+                    {icon}
+                    <div className="text-sm">{text}</div>
                   </div>
                 </a>
               ))}
@@ -454,7 +145,7 @@
             <Menu.Items className="absolute right-0 mt-0.5 w-64 origin-top-right divide-y divide-gray-700 rounded-md bg-bunker border border-mineshaft-700 shadow-lg ring-1 ring-black z-20 ring-opacity-5 focus:outline-none">
               <div className="px-1 py-1 ">
                 <div className="text-gray-400 self-start ml-2 mt-2 text-xs font-semibold tracking-wide">
-                  SIGNED IN AS
+                  {t("nav:user.signed-in-as")}
                 </div>
                 <div
                   onClick={() =>
@@ -485,7 +176,7 @@
               </div>
               <div className="px-2 pt-2">
                 <div className="text-gray-400 self-start ml-2 mt-2 text-xs font-semibold tracking-wide">
-                  CURRENT ORGANIZATION
+                  {t("nav:user.current-organization")}
                 </div>
                 <div
                   onClick={() =>
@@ -520,7 +211,7 @@
                       className="text-lg pl-1.5 pr-3"
                       icon={faCoins}
                     />
-                    <div className="text-sm">Usage & Billing</div>
+                    <div className="text-sm">{t("nav:user.usage-billing")}</div>
                   </div>
                 </button>
                 <button
@@ -538,14 +229,14 @@
                     <span className="rounded-lg absolute inset-y-0 left-0 flex items-center pl-3 pr-4">
                       <FontAwesomeIcon icon={faPlus} className="ml-1" />
                     </span>
-                    <div className="text-sm ml-1">Invite Members</div>
+                    <div className="text-sm ml-1">{t("nav:user.invite")}</div>
                   </div>
                 </button>
               </div>
               {orgs?.length > 1 && (
                 <div className="px-1 pt-1">
                   <div className="text-gray-400 self-start ml-2 mt-2 text-xs font-semibold tracking-wide">
-                    OTHER ORGANIZATIONS
+                    {t("nav:user.other-organizations")}
                   </div>
                   <div className="flex flex-col items-start px-1 mt-3 mb-2">
                     {orgs
@@ -590,7 +281,7 @@
                           className="text-lg ml-1.5 mr-3"
                           icon={faRightFromBracket}
                         />
-                        Log Out
+                        {t("common:logout")}
                       </div>
                     </button>
                   )}
@@ -602,5 +293,4 @@
       </div>
     </div>
   );
->>>>>>> c4711fc3
 }
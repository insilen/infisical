import React from 'react';
import { Fragment } from 'react';
import {
  faAngleDown,
  faCheck,
  faPlus
} from '@fortawesome/free-solid-svg-icons';
import { FontAwesomeIcon } from '@fortawesome/react-fontawesome';
import { Listbox, Transition } from '@headlessui/react';

interface ListBoxProps {
  selected: string;
<<<<<<< HEAD
  onChange: () => void;
  data: string[];
=======
  onChange: (arg: string) => void;
  data: string[] | null;
>>>>>>> f31424dc
  text?: string;
  buttonAction?: () => void;
  isFull?: boolean;
}

/**
 * This is the component that we use for drop down lists.
 * @param {object} obj
 * @param {string} obj.selected - the item that is currently selected
 * @param {function} obj.onChange - what happends if you select the item inside a list
 * @param {string[]} obj.data - all the options available
 * @param {string} obj.text - the text that shows us in front of the select option
 * @param {function} obj.buttonAction - if there is a button at the bottom of the list, this is the action that happens when you click the button
 * @param {string} obj.width - button width
 * @returns
 */
export default function ListBox({
  selected,
  onChange,
  data,
  text,
  buttonAction,
  isFull
}: ListBoxProps): JSX.Element {
  return (
    <Listbox value={selected} onChange={onChange}>
      <div className="relative">
        <Listbox.Button
          className={`text-gray-400 relative ${
            isFull ? 'w-full' : 'w-52'
          } cursor-default rounded-md bg-white/[0.07] hover:bg-white/[0.11] duration-200 py-2.5 pl-3 pr-10 text-left shadow-md focus:outline-none focus-visible:border-indigo-500 focus-visible:ring-2 focus-visible:ring-white focus-visible:ring-opacity-75 focus-visible:ring-offset-2 focus-visible:ring-offset-orange-300 sm:text-sm`}
        >
          <div className="flex flex-row">
            {text}
            <span className="ml-1 cursor-pointer block truncate font-semibold text-gray-300">
              {' '}
              {selected}
            </span>
          </div>
          {data && (
            <div className="cursor-pointer pointer-events-none absolute inset-y-0 right-0 flex items-center pr-2">
              <FontAwesomeIcon icon={faAngleDown} className="text-md mr-1.5" />
            </div>
          )}
        </Listbox.Button>
        {data && (
          <Transition
            as={Fragment}
            leave="transition ease-in duration-100"
            leaveFrom="opacity-100"
            leaveTo="opacity-0"
          >
            <Listbox.Options className="border border-mineshaft-700 z-50 p-2 absolute mt-1 max-h-60 w-full overflow-auto rounded-md bg-bunker text-base shadow-lg ring-1 ring-black ring-opacity-5 focus:outline-none sm:text-sm">
              {data.map((person, personIdx) => (
                <Listbox.Option
                  key={personIdx}
                  className={({ active, selected }) =>
                    `my-0.5 relative cursor-default select-none py-2 pl-10 pr-4 rounded-md ${
                      selected ? 'bg-white/10 text-gray-400 font-bold' : ''
                    } ${
                      active && !selected
                        ? 'bg-white/5 text-mineshaft-200 cursor-pointer'
                        : 'text-gray-400'
                    } `
                  }
                  value={person}
                >
                  {({ selected }) => (
                    <>
                      <span
                        className={`block truncate text-primary${
                          selected ? 'font-medium' : 'font-normal'
                        }`}
                      >
                        {person}
                      </span>
                      {selected ? (
                        <span className="text-primary rounded-lg absolute inset-y-0 left-0 flex items-center pl-3">
                          <FontAwesomeIcon
                            icon={faCheck}
                            className="text-md ml-1"
                          />
                        </span>
                      ) : null}
                    </>
                  )}
                </Listbox.Option>
              ))}
              {buttonAction && (
                <button
                  onClick={buttonAction}
                  className="cursor-pointer w-full"
                >
                  <div className="my-0.5 relative flex justify-start cursor-pointer select-none py-2 pl-10 pr-4 rounded-md text-gray-400 hover:bg-lime-300 duration-200 hover:text-black hover:font-semibold mt-2">
                    <span className="rounded-lg absolute inset-y-0 left-0 flex items-center pl-3 pr-4">
                      <FontAwesomeIcon icon={faPlus} className="text-lg" />
                    </span>
                    Add Project
                  </div>
                </button>
              )}
            </Listbox.Options>
          </Transition>
        )}
      </div>
    </Listbox>
  );
}<|MERGE_RESOLUTION|>--- conflicted
+++ resolved
@@ -10,13 +10,8 @@
 
 interface ListBoxProps {
   selected: string;
-<<<<<<< HEAD
-  onChange: () => void;
-  data: string[];
-=======
   onChange: (arg: string) => void;
   data: string[] | null;
->>>>>>> f31424dc
   text?: string;
   buttonAction?: () => void;
   isFull?: boolean;

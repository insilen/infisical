/* eslint-disable no-unexpected-multiline */
/* eslint-disable react-hooks/exhaustive-deps */
import { useEffect, useMemo, useState } from "react";
import Link from "next/link";
import { useRouter } from "next/router";
import { useTranslation } from "next-i18next";
import {
  faBookOpen,
  faGear,
  faKey,
  faMobile,
  faPlug,
<<<<<<< HEAD
  faTimeline,
  faUser
} from '@fortawesome/free-solid-svg-icons';
import { faPlus } from '@fortawesome/free-solid-svg-icons';
import { FontAwesomeIcon } from '@fortawesome/react-fontawesome';
=======
  faUser,
} from "@fortawesome/free-solid-svg-icons";
import { faPlus } from "@fortawesome/free-solid-svg-icons";
import { FontAwesomeIcon } from "@fortawesome/react-fontawesome";
>>>>>>> fc618491

import getOrganizations from "~/pages/api/organization/getOrgs";
import getOrganizationUserProjects from "~/pages/api/organization/GetOrgUserProjects";
import getOrganizationUsers from "~/pages/api/organization/GetOrgUsers";
import checkUserAction from "~/pages/api/userActions/checkUserAction";
import addUserToWorkspace from "~/pages/api/workspace/addUserToWorkspace";
import createWorkspace from "~/pages/api/workspace/createWorkspace";
import getWorkspaces from "~/pages/api/workspace/getWorkspaces";
import uploadKeys from "~/pages/api/workspace/uploadKeys";

import NavBarDashboard from "../navigation/NavBarDashboard";
import onboardingCheck from "../utilities/checks/OnboardingCheck";
import { tempLocalStorage } from "../utilities/checks/tempLocalStorage";
import {
  decryptAssymmetric,
  encryptAssymmetric,
} from "../utilities/cryptography/crypto";
import Button from "./buttons/Button";
import AddWorkspaceDialog from "./dialog/AddWorkspaceDialog";
import Listbox from "./Listbox";

interface LayoutProps {
  children: React.ReactNode;
}

export default function Layout({ children }: LayoutProps) {
  const router = useRouter();
  const [workspaceList, setWorkspaceList] = useState([]);
  const [workspaceMapping, setWorkspaceMapping] = useState([{ "1": "2" }]);
  const [workspaceSelected, setWorkspaceSelected] = useState("∞");
  const [newWorkspaceName, setNewWorkspaceName] = useState("");
  const [isOpen, setIsOpen] = useState(false);
  const [loading, setLoading] = useState(false);
  const [error, setError] = useState(false);
  const [totalOnboardingActionsDone, setTotalOnboardingActionsDone] =
    useState(0);

  const { t } = useTranslation();

  function closeModal() {
    setIsOpen(false);
  }

  function openModal() {
    setIsOpen(true);
  }

  // TODO: what to do about the fact that 2ids can have the same name

  /**
   * When a user creates a new workspace, redirect them to the page of the new workspace.
   * @param {*} workspaceName
   */
  async function submitModal(workspaceName: string, addAllUsers: boolean) {
    setLoading(true);
    // timeout code.
    setTimeout(() => setLoading(false), 1500);

    try {
      const workspaces = await getWorkspaces();
      const currentWorkspaces = workspaces.map((workspace) => workspace.name);
      if (!currentWorkspaces.includes(workspaceName)) {
        const newWorkspace = await createWorkspace({
          workspaceName,
          organizationId: tempLocalStorage("orgData.id"),
        });
        const newWorkspaceId = newWorkspace._id;

        if (addAllUsers) {
          const orgUsers = await getOrganizationUsers({
            orgId: tempLocalStorage("orgData.id"),
          });
          orgUsers.map(async (user: any) => {
            if (user.status == "accepted") {
              const result = await addUserToWorkspace(
                user.user.email,
                newWorkspaceId
              );
              if (result?.invitee && result?.latestKey) {
                const PRIVATE_KEY = tempLocalStorage("PRIVATE_KEY");

                // assymmetrically decrypt symmetric key with local private key
                const key = decryptAssymmetric({
                  ciphertext: result.latestKey.encryptedKey,
                  nonce: result.latestKey.nonce,
                  publicKey: result.latestKey.sender.publicKey,
                  privateKey: PRIVATE_KEY,
                });

                const { ciphertext, nonce } = encryptAssymmetric({
                  plaintext: key,
                  publicKey: result.invitee.publicKey,
                  privateKey: PRIVATE_KEY,
                }) as { ciphertext: string; nonce: string };

                uploadKeys(
                  newWorkspaceId,
                  result.invitee._id,
                  ciphertext,
                  nonce
                );
              }
            }
          });
        }
        router.push("/dashboard/" + newWorkspaceId + "?Development");
        setIsOpen(false);
        setNewWorkspaceName("");
      } else {
        console.error("A project with this name already exists.");
        setError(true);
        setLoading(false);
      }
    } catch (err) {
      console.error(err);
      setError(true);
      setLoading(false);
    }
  }

<<<<<<< HEAD
  const menuItems = [
    {
      href:
        '/dashboard/' +
        workspaceMapping[workspaceSelected as any] +
        '?Development',
      title: 'Secrets',
      emoji: <FontAwesomeIcon icon={faKey} />
    },
    {
      href: '/users/' + workspaceMapping[workspaceSelected as any],
      title: 'Members',
      emoji: <FontAwesomeIcon icon={faUser} />
    },
    {
      href: '/integrations/' + workspaceMapping[workspaceSelected as any],
      title: 'Integrations',
      emoji: <FontAwesomeIcon icon={faPlug} />
    },
    {
      href: '/activity/' + workspaceMapping[workspaceSelected as any],
      title: 'Activity Logs',
      emoji: <FontAwesomeIcon icon={faTimeline} />
    },
    {
      href: '/settings/project/' + workspaceMapping[workspaceSelected as any],
      title: 'Project Settings',
      emoji: <FontAwesomeIcon icon={faGear} />
    }
  ];
=======
  const menuItems = useMemo(
    () => [
      {
        href:
          "/dashboard/" +
          workspaceMapping[workspaceSelected as any] +
          "?Development",
        title: t("nav:menu.secrets"),
        emoji: <FontAwesomeIcon icon={faKey} />,
      },
      {
        href: "/users/" + workspaceMapping[workspaceSelected as any],
        title: t("nav:menu.members"),
        emoji: <FontAwesomeIcon icon={faUser} />,
      },
      {
        href: "/integrations/" + workspaceMapping[workspaceSelected as any],
        title: t("nav:menu.integrations"),
        emoji: <FontAwesomeIcon icon={faPlug} />,
      },
      {
        href: "/settings/project/" + workspaceMapping[workspaceSelected as any],
        title: t("nav:menu.project-settings"),
        emoji: <FontAwesomeIcon icon={faGear} />,
      },
    ],
    [t, workspaceMapping, workspaceSelected]
  );
>>>>>>> fc618491

  useEffect(() => {
    // Put a user in a workspace if they're not in one yet
    const putUserInWorkSpace = async () => {
      if (tempLocalStorage("orgData.id") === "") {
        const userOrgs = await getOrganizations();
        localStorage.setItem("orgData.id", userOrgs[0]._id);
      }

      const orgUserProjects = await getOrganizationUserProjects({
        orgId: tempLocalStorage("orgData.id"),
      });
      const userWorkspaces = orgUserProjects;
      if (
        userWorkspaces.length == 0 &&
        router.asPath != "/noprojects" &&
        !router.asPath.includes("settings")
      ) {
        router.push("/noprojects");
      } else if (router.asPath != "/noprojects") {
        const intendedWorkspaceId = router.asPath
          .split("/")
          [router.asPath.split("/").length - 1].split("?")[0];
        // If a user is not a member of a workspace they are trying to access, just push them to one of theirs
        if (
          intendedWorkspaceId != "heroku" &&
          !userWorkspaces
            .map((workspace: { _id: string }) => workspace._id)
            .includes(intendedWorkspaceId)
        ) {
          router.push("/dashboard/" + userWorkspaces[0]._id + "?Development");
        } else {
          setWorkspaceList(
            userWorkspaces.map((workspace: any) => workspace.name)
          );
          setWorkspaceMapping(
            Object.fromEntries(
              userWorkspaces.map((workspace: any) => [
                workspace.name,
                workspace._id,
              ])
            ) as any
          );
          setWorkspaceSelected(
            Object.fromEntries(
              userWorkspaces.map((workspace: any) => [
                workspace._id,
                workspace.name,
              ])
            )[
              router.asPath
                .split("/")
                [router.asPath.split("/").length - 1].split("?")[0]
            ]
          );
        }
      }
    };
    putUserInWorkSpace();
    onboardingCheck({ setTotalOnboardingActionsDone });
  }, []);

  useEffect(() => {
    try {
      if (
        workspaceMapping[workspaceSelected as any] &&
        `${workspaceMapping[workspaceSelected as any]}` !==
          router.asPath
            .split("/")
            [router.asPath.split("/").length - 1].split("?")[0]
      ) {
        router.push(
          "/dashboard/" +
            workspaceMapping[workspaceSelected as any] +
            "?Development"
        );
        localStorage.setItem(
          "projectData.id",
          `${workspaceMapping[workspaceSelected as any]}`
        );
      }
    } catch (error) {
      console.log(error);
    }
  }, [workspaceSelected]);

  return (
    <>
      <div className="fixed w-full hidden md:block flex flex-col h-screen">
        <script
          src="https://cdnjs.cloudflare.com/ajax/libs/alpinejs/3.2.2/cdn.js"
          defer
        ></script>
        <NavBarDashboard />
        <div className="flex flex-col md:flex-row flex-1">
          <aside className="bg-bunker-600 border-r border-mineshaft-500 w-full md:w-60 h-screen">
            <nav className="flex flex-col justify-between items-between h-full">
              {/* <div className="py-6"></div> */}
              <div>
                <div className="flex justify-center w-full mt-[4.5rem] mb-6 bg-bunker-600 h-20 flex-col items-center px-4">
                  <div className="text-gray-400 self-start ml-1 mb-1 text-xs font-semibold tracking-wide">
                    {t("nav:menu.project")}
                  </div>
                  {workspaceList.length > 0 ? (
                    <Listbox
                      selected={workspaceSelected}
                      onChange={setWorkspaceSelected as any}
                      data={workspaceList}
                      buttonAction={openModal}
                      text=""
                      // workspaceMapping={workspaceMapping as any}
                    />
                  ) : (
                    <Button
                      text="Add Project"
                      onButtonPressed={openModal}
                      color="mineshaft"
                      size="md"
                      icon={faPlus}
                    />
                  )}
                </div>
                <ul>
                  {workspaceList.length > 0 &&
                    menuItems.map(({ href, title, emoji }) => (
                      <li className="mt-0.5 mx-2" key={title}>
                        {router.asPath.split("/")[1] === href.split("/")[1] &&
                        (["project", "billing", "org", "personal"].includes(
                          router.asPath.split("/")[2]
                        )
                          ? router.asPath.split("/")[2] === href.split("/")[2]
                          : true) ? (
                          <div
                            className={`flex relative px-0.5 py-2.5 text-white text-sm rounded cursor-pointer bg-primary-50/10`}
                          >
                            <div className="absolute top-0 my-1 ml-1 inset-0 bg-primary w-1 rounded-xl mr-1"></div>
                            <p className="w-6 ml-4 mr-2 flex items-center justify-center text-lg">
                              {emoji}
                            </p>
                            {title}
                          </div>
                        ) : router.asPath == "/noprojects" ? (
                          <div
                            className={`flex p-2.5 text-white text-sm rounded`}
                          >
                            <p className="w-10 flex items-center justify-center text-lg">
                              {emoji}
                            </p>
                            {title}
                          </div>
                        ) : (
                          <Link href={href}>
                            <div
                              className={`flex p-2.5 text-white text-sm rounded cursor-pointer hover:bg-primary-50/5`}
                            >
                              <p className="w-10 flex items-center justify-center text-lg">
                                {emoji}
                              </p>
                              {title}
                            </div>
                          </Link>
                        )}
                      </li>
                    ))}
                </ul>
              </div>
              <div className="w-full mt-40 mb-4 px-2">
                {router.asPath.split("/")[1] === "home" ? (
                  <div
                    className={`flex relative px-0.5 py-2.5 text-white text-sm rounded cursor-pointer bg-primary-50/10`}
                  >
                    <div className="absolute top-0 my-1 ml-1 inset-0 bg-primary w-1 rounded-xl mr-1"></div>
                    <p className="w-6 ml-4 mr-2 flex items-center justify-center text-lg">
                      <FontAwesomeIcon icon={faBookOpen} />
                    </p>
                    Infisical Guide
                    <img
                      src={`/images/progress-${
                        totalOnboardingActionsDone == 0 ? "0" : ""
                      }${totalOnboardingActionsDone == 1 ? "14" : ""}${
                        totalOnboardingActionsDone == 2 ? "28" : ""
                      }${totalOnboardingActionsDone == 3 ? "43" : ""}${
                        totalOnboardingActionsDone == 4 ? "57" : ""
                      }${totalOnboardingActionsDone == 5 ? "71" : ""}.svg`}
                      height={58}
                      width={58}
                      alt="progress bar"
                      className="absolute right-2 -top-2"
                    ></img>
                  </div>
                ) : (
                  <Link
                    href={`/home/` + workspaceMapping[workspaceSelected as any]}
                  >
                    <div
                      className={`relative flex p-2.5 overflow-visible text-white h-10 text-sm rounded cursor-pointer bg-white/10 hover:bg-primary-50/[0.15] mt-max`}
                    >
                      <p className="w-10 flex items-center justify-center text-lg">
                        <FontAwesomeIcon icon={faBookOpen} />
                      </p>
                      Infisical Guide
                      <img
                        src={`/images/progress-${
                          totalOnboardingActionsDone == 0 ? "0" : ""
                        }${totalOnboardingActionsDone == 1 ? "14" : ""}${
                          totalOnboardingActionsDone == 2 ? "28" : ""
                        }${totalOnboardingActionsDone == 3 ? "43" : ""}${
                          totalOnboardingActionsDone == 4 ? "57" : ""
                        }${totalOnboardingActionsDone == 5 ? "71" : ""}.svg`}
                        height={58}
                        width={58}
                        alt="progress bar"
                        className="absolute right-2 -top-2"
                      ></img>
                    </div>
                  </Link>
                )}
              </div>
            </nav>
          </aside>
          <AddWorkspaceDialog
            isOpen={isOpen}
            closeModal={closeModal}
            submitModal={submitModal}
            workspaceName={newWorkspaceName}
            setWorkspaceName={setNewWorkspaceName}
            error={error}
            loading={loading}
          />
          <main className="flex-1 bg-bunker-800">{children}</main>
        </div>
      </div>
      <div className="md:hidden bg-bunker-800 w-screen h-screen flex flex-col justify-center items-center">
        <FontAwesomeIcon
          icon={faMobile}
          className="text-gray-300 text-7xl mb-8"
        />
        <p className="text-gray-200 px-6 text-center text-lg max-w-sm">
          {` ${t("common:no-mobile")} `}
        </p>
      </div>
    </>
  );
}<|MERGE_RESOLUTION|>--- conflicted
+++ resolved
@@ -10,18 +10,11 @@
   faKey,
   faMobile,
   faPlug,
-<<<<<<< HEAD
   faTimeline,
-  faUser
-} from '@fortawesome/free-solid-svg-icons';
-import { faPlus } from '@fortawesome/free-solid-svg-icons';
-import { FontAwesomeIcon } from '@fortawesome/react-fontawesome';
-=======
   faUser,
 } from "@fortawesome/free-solid-svg-icons";
 import { faPlus } from "@fortawesome/free-solid-svg-icons";
 import { FontAwesomeIcon } from "@fortawesome/react-fontawesome";
->>>>>>> fc618491
 
 import getOrganizations from "~/pages/api/organization/getOrgs";
 import getOrganizationUserProjects from "~/pages/api/organization/GetOrgUserProjects";
@@ -142,38 +135,6 @@
     }
   }
 
-<<<<<<< HEAD
-  const menuItems = [
-    {
-      href:
-        '/dashboard/' +
-        workspaceMapping[workspaceSelected as any] +
-        '?Development',
-      title: 'Secrets',
-      emoji: <FontAwesomeIcon icon={faKey} />
-    },
-    {
-      href: '/users/' + workspaceMapping[workspaceSelected as any],
-      title: 'Members',
-      emoji: <FontAwesomeIcon icon={faUser} />
-    },
-    {
-      href: '/integrations/' + workspaceMapping[workspaceSelected as any],
-      title: 'Integrations',
-      emoji: <FontAwesomeIcon icon={faPlug} />
-    },
-    {
-      href: '/activity/' + workspaceMapping[workspaceSelected as any],
-      title: 'Activity Logs',
-      emoji: <FontAwesomeIcon icon={faTimeline} />
-    },
-    {
-      href: '/settings/project/' + workspaceMapping[workspaceSelected as any],
-      title: 'Project Settings',
-      emoji: <FontAwesomeIcon icon={faGear} />
-    }
-  ];
-=======
   const menuItems = useMemo(
     () => [
       {
@@ -195,6 +156,11 @@
         emoji: <FontAwesomeIcon icon={faPlug} />,
       },
       {
+        href: '/activity/' + workspaceMapping[workspaceSelected as any],
+        title: 'Activity Logs',
+        emoji: <FontAwesomeIcon icon={faTimeline} />
+      },
+      {
         href: "/settings/project/" + workspaceMapping[workspaceSelected as any],
         title: t("nav:menu.project-settings"),
         emoji: <FontAwesomeIcon icon={faGear} />,
@@ -202,7 +168,6 @@
     ],
     [t, workspaceMapping, workspaceSelected]
   );
->>>>>>> fc618491
 
   useEffect(() => {
     // Put a user in a workspace if they're not in one yet

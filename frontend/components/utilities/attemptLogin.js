--- conflicted
+++ resolved
@@ -31,12 +31,8 @@
   isLogin
 ) => {
   try {
-<<<<<<< HEAD
-    let userWorkspace, userOrg;
     const telemetry = new Telemetry().getInstance();
 
-=======
->>>>>>> baacc310
     client.init(
       {
         username: email,

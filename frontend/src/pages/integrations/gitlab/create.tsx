import { useEffect, useState } from "react";
import { Controller, useForm } from "react-hook-form";
<<<<<<< HEAD
import Head from "next/head";
import Image from "next/image";
import Link from "next/link";
import { useRouter } from "next/router";
import { faArrowUpRightFromSquare, faBookOpen, faBugs, faCircleInfo } from "@fortawesome/free-solid-svg-icons";
import { FontAwesomeIcon } from "@fortawesome/react-fontawesome";
=======
import { useRouter } from "next/router";
>>>>>>> f1694402
import { yupResolver } from "@hookform/resolvers/yup";
import { motion } from "framer-motion";
import queryString from "query-string";
import * as yup from "yup";

import {
  useCreateIntegration
} from "@app/hooks/api";

import {
  Button,
  Card,
  CardTitle,
  FormControl,
  Input,
  Select,
  SelectItem,
  Tab,
  TabList,
  TabPanel,
  Tabs
} from "../../../components/v2";
import {
  useGetIntegrationAuthApps,
  useGetIntegrationAuthById,
  useGetIntegrationAuthTeams
} from "../../../hooks/api/integrationAuth";
import { useGetWorkspaceById } from "../../../hooks/api/workspace";

const gitLabEntities = [
  { name: "Individual", value: "individual" },
  { name: "Group", value: "group" }
];

enum TabSections {
  Connection = "connection",
  Options = "options"
}

const schema = yup.object({
  targetEntity: yup.string().oneOf(gitLabEntities.map(entity => entity.value), "Invalid entity type"),
  targetTeamId: yup.string(),
  selectedSourceEnvironment: yup.string().required("Source environment is required"),
  secretPath: yup.string().required("Secret path is required"),
  targetAppId: yup.string().required("GitLab project is required"),
  targetEnvironment: yup.string(),
  secretPrefix: yup.string(),
  secretSuffix: yup.string()
});

type FormData = yup.InferType<typeof schema>;

export default function GitLabCreateIntegrationPage() {
  const router = useRouter();
  
  const {
    control,
    handleSubmit,
    setValue,
    watch
  } = useForm<FormData>({
      resolver: yupResolver(schema),
      defaultValues: {
        targetEntity: "individual",
        secretPath: "/"
      }
  });
  const selectedSourceEnvironment = watch("selectedSourceEnvironment");
  const targetEntity = watch("targetEntity");
  const targetTeamId = watch("targetTeamId");

  const { mutateAsync } = useCreateIntegration();

  const { integrationAuthId } = queryString.parse(router.asPath.split("?")[1]);

  const { data: workspace } = useGetWorkspaceById(localStorage.getItem("projectData.id") ?? "");
  const { data: integrationAuth } = useGetIntegrationAuthById((integrationAuthId as string) ?? "");

<<<<<<< HEAD
  const { data: integrationAuthApps, isLoading: isintegrationAuthAppsLoading } = useGetIntegrationAuthApps({
=======
  const { data: integrationAuthApps } = useGetIntegrationAuthApps({
>>>>>>> f1694402
    integrationAuthId: (integrationAuthId as string) ?? "",
    ...(targetTeamId ? { teamId: targetTeamId } : {})
  });
  const { data: integrationAuthTeams, isLoading: isintegrationAuthTeamsLoading } = useGetIntegrationAuthTeams(
    (integrationAuthId as string) ?? ""
  );

  const [isLoading, setIsLoading] = useState(false);
  
  useEffect(() => {
    if (workspace) {
      setValue("selectedSourceEnvironment", workspace.environments[0].slug);
    }
  }, [workspace]);

  useEffect(() => {
    if (integrationAuthApps) {
      if (integrationAuthApps.length > 0) {
        setValue("targetAppId", String(integrationAuthApps[0].appId as string));
      } else {
        setValue("targetAppId", "none");
      }
    }
  }, [integrationAuthApps]);

  useEffect(() => {
    if (targetEntity === "group" && integrationAuthTeams && integrationAuthTeams.length > 0) {
      if (integrationAuthTeams) {
        if (integrationAuthTeams.length > 0) {
          // case: user is part of at least 1 group in GitLab
          setValue("targetTeamId", String(integrationAuthTeams[0].teamId));
        } else {
          // case: user is not part of any groups in GitLab
          setValue("targetTeamId", "none");
        }
      }
    } else if (targetEntity === "individual") {
      setValue("targetTeamId", undefined);
    }
  }, [targetEntity, integrationAuthTeams]);

  const onFormSubmit = async ({
    selectedSourceEnvironment: sse,
    secretPath,
    targetAppId,
    targetEnvironment,
    secretPrefix,
    secretSuffix
  }: FormData) => {
    try {
      setIsLoading(true);
      if (!integrationAuth?._id) return;
      
      await mutateAsync({
        integrationAuthId: integrationAuth?._id,
        isActive: true,
        app: integrationAuthApps?.find((integrationAuthApp) => String(integrationAuthApp.appId) === targetAppId)?.name,
        appId: String(targetAppId),
        sourceEnvironment: sse,
        targetEnvironment: targetEnvironment === "" ? "*" : targetEnvironment,
        secretPath,
        metadata: {
          secretPrefix,
          secretSuffix
        }
      });

      setIsLoading(false);
      router.push(`/integrations/${localStorage.getItem("projectData.id")}`);
    } catch (err) {
      console.error(err);
      setIsLoading(false);
    }
  }

  return integrationAuth &&
    workspace &&
    selectedSourceEnvironment &&
    integrationAuthApps &&
    integrationAuthTeams ? (
    <form 
      onSubmit={handleSubmit(onFormSubmit)}
<<<<<<< HEAD
      className="flex flex-col h-full w-full items-center justify-center"
    >
      <Head>
        <title>Set Up GitLab Integration</title>
        <link rel='icon' href='/infisical.ico' />
      </Head>
      <Card className="max-w-lg rounded-md border border-mineshaft-600">
        <CardTitle 
          className="text-left px-6 text-xl" 
          subTitle="Select which environment or folder in Infisical you want to sync to GitLab's environment variables."
        >
          <div className="flex flex-row items-center">
            <div className="inline flex items-center pb-0.5">
              <Image
                src="/images/integrations/Gitlab.png"
                height={28}
                width={28}
                alt="Gitlab logo"
              />
            </div>
            <span className="ml-2.5">GitLab Integration </span>
            <Link href="https://infisical.com/docs/integrations/cicd/gitlab" passHref>
              <a target="_blank" rel="noopener noreferrer">
                <div className="ml-2 mb-1 rounded-md text-yellow text-sm inline-block bg-yellow/20 px-1.5 pb-[0.03rem] pt-[0.04rem] opacity-80 hover:opacity-100 cursor-default">
                  <FontAwesomeIcon icon={faBookOpen} className="mr-1.5"/> 
                  Docs
                  <FontAwesomeIcon icon={faArrowUpRightFromSquare} className="ml-1.5 text-xxs mb-[0.07rem]"/> 
                </div>
              </a>
            </Link>
          </div>
        </CardTitle>
        <Tabs defaultValue={TabSections.Connection} className="px-6">
          <TabList>
            <div className="flex flex-row border-b border-mineshaft-600 w-full">
              <Tab value={TabSections.Connection}>Connection</Tab>
              <Tab value={TabSections.Options}>Options</Tab>
            </div>
          </TabList>
          <TabPanel value={TabSections.Connection}>
            <motion.div
              key="panel-1"
              transition={{ duration: 0.15 }}
              initial={{ opacity: 0, translateX: 30 }}
              animate={{ opacity: 1, translateX: 0 }}
              exit={{ opacity: 0, translateX: 30 }}
=======
      className="flex h-full w-full items-center justify-center"
    >
      <Card className="max-w-md rounded-md p-8">
        <CardTitle className="text-center">GitLab Integration</CardTitle>
        <Tabs defaultValue={TabSections.Connection}>
          <TabList>
            <Tab value={TabSections.Connection}>Connection</Tab>
            <Tab value={TabSections.Options}>Options</Tab>
          </TabList>
          <TabPanel value={TabSections.Connection}>
            <motion.div
                  key="panel-1"
                  transition={{ duration: 0.15 }}
                  initial={{ opacity: 0, translateX: 30 }}
                  animate={{ opacity: 1, translateX: 0 }}
                  exit={{ opacity: 0, translateX: 30 }}
>>>>>>> f1694402
            >
              <div>
                <Controller
                  control={control}
                  name="selectedSourceEnvironment"
                  render={({ field: { onChange, ...field }, fieldState: { error } }) => (
                    <FormControl
                      label="Project Environment"
                      errorText={error?.message}
                      isError={Boolean(error)}
                    >
                      <Select
                        defaultValue={field.value}
                        {...field}
                        onValueChange={(e) => onChange(e)}
                        className="w-full"
                      >
                        {workspace?.environments.map((sourceEnvironment) => (
                          <SelectItem
                            value={sourceEnvironment.slug}
                            key={`source-environment-${sourceEnvironment.slug}`}
                          >
                            {sourceEnvironment.name}
                          </SelectItem>
                        ))}
                      </Select>
                    </FormControl>
                  )}
                />
                <Controller
                    control={control}
                    defaultValue=""
                    name="secretPath"
                    render={({ field, fieldState: { error } }) => (
                        <FormControl
                            label="Secrets Path"
                            isError={Boolean(error)}
                            errorText={error?.message}
                        >
                        <Input 
                            {...field} 
                            placeholder="/"
                        />
                        </FormControl>
                    )}
                />
                <Controller
                  control={control}
                  name="targetEntity"
                  render={({ field: { onChange, ...field }, fieldState: { error } }) => (
                    <FormControl
                      label="GitLab Integration Type"
                      errorText={error?.message}
                      isError={Boolean(error)}
                    >
                      <Select
                        {...field}
                        onValueChange={(e) => onChange(e)}
                        className="w-full"
                      >
                        {gitLabEntities.map((entity) => {
                          return (
                            <SelectItem value={entity.value} key={`target-entity-${entity.value}`}>
                              {entity.name}
                            </SelectItem>
                          );
                        })}
                      </Select>
                    </FormControl>
                  )}
                />
                {targetEntity === "group" && targetTeamId && (
                  <Controller
                    control={control}
                    name="targetTeamId"
                    render={({ field: { onChange, ...field }, fieldState: { error } }) => (
                      <FormControl
                        label="GitLab Group"
                        errorText={error?.message}
                        isError={Boolean(error)}
                      >
                        <Select
                          {...field}
                          onValueChange={(e) => onChange(e)}
                          className="w-full"
                        >
                          {integrationAuthTeams.length > 0 ? (
                            integrationAuthTeams.map((integrationAuthTeam) => 
                            (
                              <SelectItem
                                value={String(integrationAuthTeam.teamId as string)}
                                key={`target-team-${String(integrationAuthTeam.teamId)}`}
                              >
                                {integrationAuthTeam.name}
                              </SelectItem>
                            ))
                          ) : (
                            <SelectItem value="none" key="target-team-none">
                              No groups found
                            </SelectItem>
                          )}
                        </Select>
                      </FormControl>
                    )}
                  />
                )}
                <Controller
<<<<<<< HEAD
                  control={control}
                  name="targetAppId"
                  render={({ field: { onChange, ...field }, fieldState: { error } }) => {
=======
                    control={control}
                    name="targetAppId"
                    render={({ field: { onChange, ...field }, fieldState: { error } }) => {
>>>>>>> f1694402
                    return (
                      <FormControl
                        label="GitLab Project"
                        errorText={error?.message}
                        isError={Boolean(error)}
                      >
                        <Select
                          {...field}
                          onValueChange={(e) => {
                            if (e === "") return;
                            onChange(e)
                          }}
                          className="w-full"
                        >
                          {integrationAuthApps.length > 0 ? (
                            integrationAuthApps.map((integrationAuthApp) => (
                              <SelectItem
                                value={String(integrationAuthApp.appId as string)}
                                key={`target-app-${String(integrationAuthApp.appId)}`}
                              >
                                {integrationAuthApp.name}
                              </SelectItem>
                            ))
                          ) : (
                            <SelectItem value="none" key="target-app-none">
                              No projects found
                            </SelectItem>
                          )}
                        </Select>
                      </FormControl>
                    )}}
                  />
                  <Controller
                    control={control}
                    defaultValue=""
                    name="targetEnvironment"
                    render={({ field, fieldState: { error } }) => (
                        <FormControl
                            label="GitLab Environment Scope (Optional)"
                            isError={Boolean(error)}
                            errorText={error?.message}
                        >
                        <Input 
                            {...field} 
                            placeholder="*"
                        />
                        </FormControl>
                    )}
                />
              </div>
<<<<<<< HEAD
            </motion.div>
          </TabPanel>
          <TabPanel value={TabSections.Options}>
            <motion.div
              key="panel-1"
              transition={{ duration: 0.15 }}
              initial={{ opacity: 0, translateX: -30 }}
              animate={{ opacity: 1, translateX: 0 }}
              exit={{ opacity: 0, translateX: 30 }}
              className="pb-[14.25rem]"
            >
=======
              <Button
                className="mt-4"
                size="sm"
                type="submit"
                isLoading={isLoading}
              >
                Create Integration
              </Button>
            </motion.div>
          </TabPanel>
          <TabPanel value={TabSections.Options}>
            <div>
>>>>>>> f1694402
              <Controller
                control={control}
                name="secretPrefix"
                render={({ field, fieldState: { error } }) => (
                    <FormControl
                        label="Secret Prefix"
                        isError={Boolean(error)}
                        errorText={error?.message}
                    >
                    <Input 
                        {...field} 
                        placeholder="INFISICAL_"
                    />
                    </FormControl>
                )}
              />
              <Controller
                control={control}
                name="secretSuffix"
                render={({ field, fieldState: { error } }) => (
                    <FormControl
                        label="Secret Suffix"
                        isError={Boolean(error)}
                        errorText={error?.message}
                    >
                    <Input 
                        {...field} 
                        placeholder="_INFISICAL"
                    />
                    </FormControl>
                )}
              />
<<<<<<< HEAD
            </motion.div>
          </TabPanel>
        </Tabs>
        <Button
          colorSchema="primary"
          variant="outline_bg"
          className="mb-8 ml-auto mr-6 w-min"
          size="sm"
          type="submit"
          isLoading={isLoading}
        >
          Create Integration
        </Button>
      </Card> 
      <div className="border-t border-mineshaft-800 w-full max-w-md mt-6"/>
      <div className="flex flex-col bg-mineshaft-800 border border-mineshaft-600 w-full p-4 max-w-lg mt-6 rounded-md">
        <div className="flex flex-row items-center"><FontAwesomeIcon icon={faCircleInfo} className="text-mineshaft-200 text-xl"/> <span className="ml-3 text-md text-mineshaft-100">Pro Tips</span></div>
        <span className="text-mineshaft-300 text-sm mt-4">After creating an integration, your secrets will start syncing immediately. This might cause an unexpected override of current secrets in GitLab with secrets from Infisical.</span>
      </div>
=======
            </div>
          </TabPanel>
        </Tabs>
      </Card>
>>>>>>> f1694402
    </form>
  ) : (
    <div className="flex justify-center items-center w-full h-full">
      <Head>
        <title>Set Up GitLab Integration</title>
        <link rel='icon' href='/infisical.ico' />
      </Head>
      {isintegrationAuthAppsLoading || isintegrationAuthTeamsLoading ? <img src="/images/loading/loading.gif" height={70} width={120} alt="infisical loading indicator" /> : <div className="max-w-md h-max p-6 border border-mineshaft-600 rounded-md bg-mineshaft-800 text-mineshaft-200 flex flex-col text-center">
        <FontAwesomeIcon icon={faBugs} className="text-6xl my-2 inlineli"/>
        <p>
          Something went wrong. Please contact <a
            className="inline underline underline-offset-4 decoration-primary-500 opacity-80 hover:opacity-100 text-mineshaft-100 duration-200 cursor-pointer"
            target="_blank"
            rel="noopener noreferrer"
            href="mailto:support@infisical.com"
          >
            support@infisical.com
          </a> if the issue persists.
        </p>
      </div>}
    </div>
  );
}

GitLabCreateIntegrationPage.requireAuth = true;<|MERGE_RESOLUTION|>--- conflicted
+++ resolved
@@ -1,15 +1,11 @@
 import { useEffect, useState } from "react";
 import { Controller, useForm } from "react-hook-form";
-<<<<<<< HEAD
 import Head from "next/head";
 import Image from "next/image";
 import Link from "next/link";
 import { useRouter } from "next/router";
 import { faArrowUpRightFromSquare, faBookOpen, faBugs, faCircleInfo } from "@fortawesome/free-solid-svg-icons";
 import { FontAwesomeIcon } from "@fortawesome/react-fontawesome";
-=======
-import { useRouter } from "next/router";
->>>>>>> f1694402
 import { yupResolver } from "@hookform/resolvers/yup";
 import { motion } from "framer-motion";
 import queryString from "query-string";
@@ -88,11 +84,8 @@
   const { data: workspace } = useGetWorkspaceById(localStorage.getItem("projectData.id") ?? "");
   const { data: integrationAuth } = useGetIntegrationAuthById((integrationAuthId as string) ?? "");
 
-<<<<<<< HEAD
   const { data: integrationAuthApps, isLoading: isintegrationAuthAppsLoading } = useGetIntegrationAuthApps({
-=======
-  const { data: integrationAuthApps } = useGetIntegrationAuthApps({
->>>>>>> f1694402
+
     integrationAuthId: (integrationAuthId as string) ?? "",
     ...(targetTeamId ? { teamId: targetTeamId } : {})
   });
@@ -175,7 +168,6 @@
     integrationAuthTeams ? (
     <form 
       onSubmit={handleSubmit(onFormSubmit)}
-<<<<<<< HEAD
       className="flex flex-col h-full w-full items-center justify-center"
     >
       <Head>
@@ -222,24 +214,6 @@
               initial={{ opacity: 0, translateX: 30 }}
               animate={{ opacity: 1, translateX: 0 }}
               exit={{ opacity: 0, translateX: 30 }}
-=======
-      className="flex h-full w-full items-center justify-center"
-    >
-      <Card className="max-w-md rounded-md p-8">
-        <CardTitle className="text-center">GitLab Integration</CardTitle>
-        <Tabs defaultValue={TabSections.Connection}>
-          <TabList>
-            <Tab value={TabSections.Connection}>Connection</Tab>
-            <Tab value={TabSections.Options}>Options</Tab>
-          </TabList>
-          <TabPanel value={TabSections.Connection}>
-            <motion.div
-                  key="panel-1"
-                  transition={{ duration: 0.15 }}
-                  initial={{ opacity: 0, translateX: 30 }}
-                  animate={{ opacity: 1, translateX: 0 }}
-                  exit={{ opacity: 0, translateX: 30 }}
->>>>>>> f1694402
             >
               <div>
                 <Controller
@@ -347,15 +321,9 @@
                   />
                 )}
                 <Controller
-<<<<<<< HEAD
                   control={control}
                   name="targetAppId"
                   render={({ field: { onChange, ...field }, fieldState: { error } }) => {
-=======
-                    control={control}
-                    name="targetAppId"
-                    render={({ field: { onChange, ...field }, fieldState: { error } }) => {
->>>>>>> f1694402
                     return (
                       <FormControl
                         label="GitLab Project"
@@ -406,7 +374,6 @@
                     )}
                 />
               </div>
-<<<<<<< HEAD
             </motion.div>
           </TabPanel>
           <TabPanel value={TabSections.Options}>
@@ -418,20 +385,6 @@
               exit={{ opacity: 0, translateX: 30 }}
               className="pb-[14.25rem]"
             >
-=======
-              <Button
-                className="mt-4"
-                size="sm"
-                type="submit"
-                isLoading={isLoading}
-              >
-                Create Integration
-              </Button>
-            </motion.div>
-          </TabPanel>
-          <TabPanel value={TabSections.Options}>
-            <div>
->>>>>>> f1694402
               <Controller
                 control={control}
                 name="secretPrefix"
@@ -464,7 +417,6 @@
                     </FormControl>
                 )}
               />
-<<<<<<< HEAD
             </motion.div>
           </TabPanel>
         </Tabs>
@@ -484,12 +436,6 @@
         <div className="flex flex-row items-center"><FontAwesomeIcon icon={faCircleInfo} className="text-mineshaft-200 text-xl"/> <span className="ml-3 text-md text-mineshaft-100">Pro Tips</span></div>
         <span className="text-mineshaft-300 text-sm mt-4">After creating an integration, your secrets will start syncing immediately. This might cause an unexpected override of current secrets in GitLab with secrets from Infisical.</span>
       </div>
-=======
-            </div>
-          </TabPanel>
-        </Tabs>
-      </Card>
->>>>>>> f1694402
     </form>
   ) : (
     <div className="flex justify-center items-center w-full h-full">

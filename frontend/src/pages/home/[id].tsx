import { useEffect, useState } from 'react';
import Head from 'next/head';
<<<<<<< HEAD
=======
import Image from 'next/image';
>>>>>>> 40250b7e
import { useRouter } from 'next/router';
import { IconProp } from '@fortawesome/fontawesome-svg-core';
import { faSlack } from '@fortawesome/free-brands-svg-icons';
import {
  faCheckCircle,
  faHandPeace,
  faNetworkWired,
  faPlug,
  faPlus,
  faStar,
  faUserPlus
} from '@fortawesome/free-solid-svg-icons';
import { FontAwesomeIcon } from '@fortawesome/react-fontawesome';

import onboardingCheck from '@app/components/utilities/checks/OnboardingCheck';
import { getTranslatedServerSideProps } from '@app/components/utilities/withTranslateProps';
import { TabsObject } from '@app/components/v2/Tabs';

import registerUserAction from '../api/userActions/registerUserAction';

type ItemProps = {
  text: string;
  subText: string;
  complete: boolean;
  icon: IconProp;
  time: string;
  userAction?: string;
  link?: string;
};

const learningItem = ({
  text,
  subText,
  complete,
  icon,
  time,
  userAction,
  link
}: ItemProps): JSX.Element => {
  if (link) {
    return (
      <a
        target={`${link.includes('https') ? '_blank' : '_self'}`}
        rel="noopener noreferrer"
        className={`w-full ${complete && 'opacity-30 hover:opacity-100 duration-200'}`}
        href={link}
      >
        <div
          onKeyDown={() => null}
          role="button"
          tabIndex={0}
          onClick={async () => {
            if (userAction && userAction !== 'first_time_secrets_pushed') {
              await registerUserAction({
                action: userAction
              });
            }
          }}
          className="relative group bg-bunker-500 hover:bg-mineshaft-700 shadow-xl duration-200 rounded-md border border-mineshaft-600 pl-2 pr-6 py-2 h-[5.5rem] w-full flex items-center justify-between overflow-hidden mb-3 cursor-pointer"
        >
          <div className="flex flex-row items-center mr-4">
            <FontAwesomeIcon icon={icon} className="text-4xl mx-2 w-16" />
            {complete && (
              <div className="bg-bunker-500 group-hover:bg-mineshaft-700 w-7 h-7 rounded-full absolute left-12 top-10 p-2 flex items-center justify-center">
                <FontAwesomeIcon icon={faCheckCircle} className="text-4xl w-5 h-5 text-primary" />
              </div>
            )}
            <div className="flex flex-col items-start">
              <div className="text-xl font-semibold mt-0.5">{text}</div>
              <div className="text-sm font-normal">{subText}</div>
            </div>
          </div>
          <div
            className={`pr-4 font-semibold text-sm w-28 text-right ${complete && 'text-primary'}`}
          >
            {complete ? 'Complete!' : `About ${time}`}
          </div>
          {complete && <div className="absolute bottom-0 left-0 h-1 w-full bg-primary" />}
        </div>
      </a>
    );
  }
  return (
    <div
      onKeyDown={() => null}
      role="button"
      tabIndex={0}
      onClick={async () => {
        if (userAction) {
          await registerUserAction({
            action: userAction
          });
        }
      }}
      className="relative bg-bunker-700 hover:bg-bunker-500 shadow-xl duration-200 rounded-md border border-dashed border-bunker-400 pl-2 pr-6 py-2 h-[5.5rem] w-full flex items-center justify-between overflow-hidden my-1.5 cursor-pointer"
    >
      <div className="flex flex-row items-center mr-4">
        <FontAwesomeIcon icon={icon} className="text-4xl mx-2 w-16" />
        {complete && (
          <div className="bg-bunker-700 w-7 h-7 rounded-full absolute left-11 top-10">
            <FontAwesomeIcon
              icon={faCheckCircle}
              className="absolute text-4xl left-12 top-16 w-5 h-5 text-primary"
            />
          </div>
        )}
        <div className="flex flex-col items-start">
          <div className="text-xl font-semibold mt-0.5">{text}</div>
          <div className="text-sm font-normal mt-0.5">{subText}</div>
        </div>
      </div>
      <div className={`pr-4 font-semibold text-sm w-28 text-right ${complete && 'text-primary'}`}>
        {complete ? 'Complete!' : `About ${time}`}
      </div>
      {complete && <div className="absolute bottom-0 left-0 h-1 w-full bg-primary" />}
    </div>
  );
};

/**
 * This tab is called Home because in the future it will include some company news,
 * updates, roadmap, relavant blogs, etc. Currently it only has the setup instruction
 * for the new users
 */
export default function Home() {
  const router = useRouter();
  const [hasUserClickedSlack, setHasUserClickedSlack] = useState(false);
  const [hasUserClickedIntro, setHasUserClickedIntro] = useState(false);
  const [hasUserStarred, setHasUserStarred] = useState(false);
  const [hasUserPushedSecrets, setHasUserPushedSecrets] = useState(false);
  const [usersInOrg, setUsersInOrg] = useState(false);

  useEffect(() => {
    onboardingCheck({
      setHasUserClickedIntro,
      setHasUserClickedSlack,
      setHasUserPushedSecrets,
      setHasUserStarred,
      setUsersInOrg
    });
  }, []);

  return (
<<<<<<< HEAD
    <div className="mx-6 lg:mx-0 w-full overflow-y-scroll pt-4">
=======
    <div className="mx-6 lg:mx-0 w-full pt-4">
>>>>>>> 40250b7e
      <Head>
        <title>Infisical Guide</title>
        <link rel="icon" href="/infisical.ico" />
      </Head>
<<<<<<< HEAD
      <div className="flex flex-col items-center text-gray-300 text-lg mx-auto max-w-2xl lg:max-w-3xl xl:max-w-4xl py-6">
        <div className="text-3xl font-bold text-left w-full">Your quick start guide</div>
        <div className="text-md text-left w-full pt-2 pb-4 text-bunker-300">
=======
      <div className="flex relative flex-col items-center text-gray-300 text-lg mx-auto px-6 max-w-3xl lg:max-w-4xl xl:max-w-5xl py-6">
        <div className="text-5xl font-bold text-left w-full mt-12">Your quick start guide</div>
        <div className="text-lg text-left w-full pt-2 pb-4 mb-14 text-bunker-300">
>>>>>>> 40250b7e
          Click on the items below and follow the instructions.
        </div>
        <div className='absolute h-min top-0 right-0 hidden lg:block'><Image src="/images/dragon-book.svg" height={250} width={400} alt="start guise dragon illustration" /></div>
        {learningItem({
          text: 'Get to know Infisical',
          subText: '',
          complete: hasUserClickedIntro,
          icon: faHandPeace,
          time: '3 min',
          userAction: 'intro_cta_clicked',
          link: 'https://www.youtube.com/watch?v=3F7FNYX94zA'
        })}
        {learningItem({
          text: 'Add your secrets',
          subText: 'Click to see example secrets, and add your own.',
          complete: hasUserPushedSecrets,
          icon: faPlus,
          time: '2 min',
          userAction: 'first_time_secrets_pushed',
          link: `/dashboard/${router.query.id}`
        })}
        <div className="relative group bg-bunker-500 shadow-xl duration-200 rounded-md border border-mineshaft-600 pl-2 pr-2 pt-4 pb-2 h-full w-full flex flex-col items-center justify-between overflow-hidden mb-3 cursor-default">
          <div className='w-full flex flex-row items-center mb-4 pr-4'>
            <div className="flex flex-row items-center mr-4 w-full">
              <FontAwesomeIcon icon={faNetworkWired} className="text-4xl mx-2 w-16" />
              {false && (
                <div className="bg-bunker-500 group-hover:bg-mineshaft-700 w-7 h-7 rounded-full absolute left-12 top-10 p-2 flex items-center justify-center">
                  <FontAwesomeIcon icon={faCheckCircle} className="text-4xl w-5 h-5 text-green" />
                </div>
              )}
              <div className="flex pl-0.5 flex-col items-start">
                <div className="text-xl font-semibold mt-0.5">Inject secrets locally</div>
                <div className="text-sm font-normal">Replace .env files with a more secure and efficient alternative.</div>
              </div>
            </div>
            <div
              className={`pr-4 font-semibold text-sm w-28 text-right ${false && 'text-green'}`}
            >
              About 2 min
            </div>
          </div>
          <TabsObject/>
          {false && <div className="absolute bottom-0 left-0 h-1 w-full bg-green" />}
        </div>
        {learningItem({
          text: 'Integrate Infisical with your infrastructure',
          subText: 'Connect Infisical to various 3rd party services and platforms.',
          complete: false,
          icon: faPlug,
          time: '15 min',
          link: 'https://infisical.com/docs/integrations/overview'
        })}
        {learningItem({
          text: 'Invite your teammates',
          subText: '',
          complete: usersInOrg,
          icon: faUserPlus,
          time: '2 min',
          link: `/settings/org/${router.query.id}?invite`
        })}
        {learningItem({
          text: 'Join Infisical Slack',
          subText: 'Have any questions? Ask us!',
          complete: hasUserClickedSlack,
          icon: faSlack,
          time: '1 min',
          userAction: 'slack_cta_clicked',
          link: 'https://join.slack.com/t/infisical-users/shared_invite/zt-1kdbk07ro-RtoyEt_9E~fyzGo_xQYP6g'
        })}
        {learningItem({
          text: 'Star Infisical on GitHub',
          subText: "Like what we're doing? You know what to do! :)",
          complete: hasUserStarred,
          icon: faStar,
          time: '1 min',
          userAction: 'star_cta_clicked',
          link: 'https://github.com/Infisical/infisical'
        })}
      </div>
    </div>
  );
}

Home.requireAuth = true;

export const getServerSideProps = getTranslatedServerSideProps(['home']);<|MERGE_RESOLUTION|>--- conflicted
+++ resolved
@@ -1,9 +1,6 @@
 import { useEffect, useState } from 'react';
 import Head from 'next/head';
-<<<<<<< HEAD
-=======
 import Image from 'next/image';
->>>>>>> 40250b7e
 import { useRouter } from 'next/router';
 import { IconProp } from '@fortawesome/fontawesome-svg-core';
 import { faSlack } from '@fortawesome/free-brands-svg-icons';
@@ -147,24 +144,14 @@
   }, []);
 
   return (
-<<<<<<< HEAD
-    <div className="mx-6 lg:mx-0 w-full overflow-y-scroll pt-4">
-=======
     <div className="mx-6 lg:mx-0 w-full pt-4">
->>>>>>> 40250b7e
       <Head>
         <title>Infisical Guide</title>
         <link rel="icon" href="/infisical.ico" />
       </Head>
-<<<<<<< HEAD
-      <div className="flex flex-col items-center text-gray-300 text-lg mx-auto max-w-2xl lg:max-w-3xl xl:max-w-4xl py-6">
-        <div className="text-3xl font-bold text-left w-full">Your quick start guide</div>
-        <div className="text-md text-left w-full pt-2 pb-4 text-bunker-300">
-=======
       <div className="flex relative flex-col items-center text-gray-300 text-lg mx-auto px-6 max-w-3xl lg:max-w-4xl xl:max-w-5xl py-6">
         <div className="text-5xl font-bold text-left w-full mt-12">Your quick start guide</div>
         <div className="text-lg text-left w-full pt-2 pb-4 mb-14 text-bunker-300">
->>>>>>> 40250b7e
           Click on the items below and follow the instructions.
         </div>
         <div className='absolute h-min top-0 right-0 hidden lg:block'><Image src="/images/dragon-book.svg" height={250} width={400} alt="start guise dragon illustration" /></div>

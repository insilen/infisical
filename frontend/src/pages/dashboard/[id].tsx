/* eslint-disable no-nested-ternary */
import { UIEvent, useCallback, useEffect, useRef, useState } from 'react';
import Head from 'next/head';
import Image from 'next/image';
import { useRouter } from 'next/router';
import { useTranslation } from 'next-i18next';
import {
  faArrowDown,
  faArrowLeft,
  faArrowUp,
  faCheck,
  faClockRotateLeft,
  faEye,
  faEyeSlash,
  faFolderOpen,
  faMagnifyingGlass,
  faPlus,
  faXmark
} from '@fortawesome/free-solid-svg-icons';
import { FontAwesomeIcon } from '@fortawesome/react-fontawesome';
import { Tag } from 'public/data/frequentInterfaces';

import Button from '@app/components/basic/buttons/Button';
import ListBox from '@app/components/basic/Listbox';
import BottonRightPopup from '@app/components/basic/popups/BottomRightPopup';
import { useNotificationContext } from '@app/components/context/Notifications/NotificationProvider';
import ConfirmEnvOverwriteModal from '@app/components/dashboard/ConfirmEnvOverwriteModal';
import DownloadSecretMenu from '@app/components/dashboard/DownloadSecretsMenu';
import DropZone from '@app/components/dashboard/DropZone';
import KeyPair from '@app/components/dashboard/KeyPair';
import SideBar from '@app/components/dashboard/SideBar';
import NavHeader from '@app/components/navigation/NavHeader';
import { decryptAssymmetric, decryptSymmetric } from '@app/components/utilities/cryptography/crypto';
import guidGenerator from '@app/components/utilities/randomId';
import encryptSecrets from '@app/components/utilities/secrets/encryptSecrets';
import getSecretsForProject from '@app/components/utilities/secrets/getSecretsForProject';
import { getTranslatedServerSideProps } from '@app/components/utilities/withTranslateProps';
import { IconButton } from '@app/components/v2';
import { leaveConfirmDefaultMessage } from '@app/const';
import getProjectSercetSnapshotsCount from '@app/ee/api/secrets/GetProjectSercetSnapshotsCount';
import performSecretRollback from '@app/ee/api/secrets/PerformSecretRollback';
import PITRecoverySidebar from '@app/ee/components/PITRecoverySidebar';
import { useLeaveConfirm } from '@app/hooks';

// import addSecrets from '../api/files/AddSecrets';
// import deleteSecrets from '../api/files/DeleteSecrets';
// import updateSecrets from '../api/files/UpdateSecrets';
import batchSecrets from '../api/files/batchSecrets';
import getUser from '../api/user/getUser';
import checkUserAction from '../api/userActions/checkUserAction';
import registerUserAction from '../api/userActions/registerUserAction';
import getLatestFileKey from '../api/workspace/getLatestFileKey';
import getWorkspaceEnvironments from '../api/workspace/getWorkspaceEnvironments';
import getWorkspaces from '../api/workspace/getWorkspaces';
import getWorkspaceTags from '../api/workspace/getWorkspaceTags';

type WorkspaceEnv = {
  name: string;
  slug: string;
  isWriteDenied: boolean;
  isReadDenied: boolean;
};

interface SecretDataProps {
  pos: number;
  key: string;
  value: string | undefined;
  valueOverride: string | undefined;
  id: string;
  idOverride: string | undefined;
  comment: string;
  tags: Tag[];
}

// eslint-disable-next-line @typescript-eslint/no-unused-vars
interface OverrideProps {
  id: string;
  keyName: string;
  value: string;
  pos: number;
  comment: string;
}

interface SnapshotProps {
  id: string;
  createdAt: string;
  version: number;
  secretVersions: {
    id: string;
    pos: number;
    environment: string;
    key: string;
    value: string;
    valueOverride: string;
    comment: string;
    tags: Tag[];
  }[];
}

interface EncryptedSecretProps {
  _id: string;
  createdAt: string;
  environment: string;
  secretCommentCiphertext: string;
  secretCommentIV: string;
  secretCommentTag: string;
  secretKeyCiphertext: string;
  secretKeyIV: string;
  secretKeyTag: string;
  secretValueCiphertext: string;
  secretValueIV: string;
  secretValueTag: string;
  type: 'personal' | 'shared';
  tags: Tag[];
}

interface SecretProps {
  key: string;
  value: string | undefined;
  type: 'personal' | 'shared';
  comment: string;
  id: string;
  tags: Tag[];
}

/**
 * this function finds the teh duplicates in an array
 * @param arr - array of anything (e.g., with secret keys and types (personal/shared))
 * @returns - a list with duplicates
 */
function findDuplicates(arr: any[]) {
  const map = new Map();
  return arr.filter((item) => {
    if (map.has(item)) {
      map.set(item, false);
      return true;
    }
    map.set(item, true);
    return false;
  });
}

/**
 * This is the main component for the dashboard (aka the screen with all the encironemnt variable & secrets)
 * @returns
 */
export default function Dashboard() {
  const [data, setData] = useState<SecretDataProps[] | null>();
  const [initialData, setInitialData] = useState<SecretDataProps[] | null | undefined>([]);
  const router = useRouter();
  const [blurred, setBlurred] = useState(true);
  const [isKeyAvailable, setIsKeyAvailable] = useState(true);
  const [isNew, setIsNew] = useState(false);
  const [isLoading, setIsLoading] = useState(true);
  const [searchKeys, setSearchKeys] = useState('');
  const [errorDragAndDrop, setErrorDragAndDrop] = useState(false);
  const [sortMethod, setSortMethod] = useState('alphabetical');
  const [checkDocsPopUpVisible, setCheckDocsPopUpVisible] = useState(false);
  const [hasUserEverPushed, setHasUserEverPushed] = useState(false);
  const [sidebarSecretId, toggleSidebar] = useState('None');
  const [PITSidebarOpen, togglePITSidebar] = useState(false);
  const [sharedToHide, setSharedToHide] = useState<string[]>([]);
  const [snapshotData, setSnapshotData] = useState<SnapshotProps>();
  const [numSnapshots, setNumSnapshots] = useState<number>();
  const [saveLoading, setSaveLoading] = useState(false);
  const [autoCapitalization, setAutoCapitalization] = useState(false);
  const [dropZoneData, setDropZoneData] = useState<SecretDataProps[]>();
  const [projectTags, setProjectTags] = useState<Tag[]>([]);

  const { hasUnsavedChanges, setHasUnsavedChanges } = useLeaveConfirm({ initialValue: false });
  const { t } = useTranslation();
  const { createNotification } = useNotificationContext();

  const workspaceId = router.query.id as string;
  const [workspaceEnvs, setWorkspaceEnvs] = useState<WorkspaceEnv[]>([]);

  const [selectedSnapshotEnv, setSelectedSnapshotEnv] = useState<WorkspaceEnv>();
  const [selectedEnv, setSelectedEnv] = useState<WorkspaceEnv>();
  const [atSecretAreaTop, setAtSecretsAreaTop] = useState(true);
  const secretsTop = useRef<HTMLDivElement>(null);

  const onSecretsAreaScroll = (event: UIEvent<HTMLDivElement>) => {
    if (event.currentTarget.scrollTop !== 0) {
      setAtSecretsAreaTop(false);
    }
  };

  // TODO(akhilmhdh): change to FP
  const sortValuesHandler = (
    dataToSort: SecretDataProps[] | 1,
    specificSortMethod?: 'alphabetical' | '-alphabetical'
  ) => {
    const howToSort = specificSortMethod === undefined ? sortMethod : specificSortMethod;
    const sortedData = (dataToSort !== 1 ? dataToSort : data)!
      .sort((a, b) =>
        howToSort === 'alphabetical' ? a.key.localeCompare(b.key) : b.key.localeCompare(a.key)
      )
      .map((item: SecretDataProps, index: number) => ({
        ...item,
        pos: index
      }));

    setData(sortedData);
    setIsLoading(false);
  };

  /**
   * Reorder rows alphabetically or in the opprosite order
   */
  const reorderRows = (dataToReorder: SecretDataProps[] | 1) => {
    if (dataToReorder) {
      setSortMethod((prevSort) => (prevSort === 'alphabetical' ? '-alphabetical' : 'alphabetical'));

      sortValuesHandler(dataToReorder, undefined);
    }
  };

  useEffect(() => {
    (async () => {
      if (router.isReady && workspaceId === 'undefined') {
        router.push('/noprojects');
      }
      try {
        const { push, query } = router
        const tempNumSnapshots = await getProjectSercetSnapshotsCount({
          workspaceId
        });
        setNumSnapshots(tempNumSnapshots);
        const userWorkspaces = await getWorkspaces();
        const workspace = userWorkspaces.find((wp) => wp._id === workspaceId);
        if (!workspace) {
          push(`/dashboard/${userWorkspaces?.[0]?._id}`);
        }
        setAutoCapitalization(workspace?.autoCapitalization ?? true);

        const accessibleEnvironments = await getWorkspaceEnvironments({ workspaceId });
        setWorkspaceEnvs(accessibleEnvironments || []);

        // set env
        const env = accessibleEnvironments?.[0] || {
          name: 'unknown',
          slug: 'unknown'
        };
        setSelectedEnv(env);
        setSelectedSnapshotEnv(env);

        if (query.env) {
          const index = accessibleEnvironments?.findIndex(({ slug }: { slug: string }) => slug === query.env)

          setSelectedEnv({
            name: accessibleEnvironments?.[index]?.name as string,
            slug: query.env as string
          })
          setSelectedSnapshotEnv({
            name: accessibleEnvironments?.[index]?.name as string,
            slug: query.env as string
          })

        }

        const user = await getUser();
        setIsNew((Date.parse(String(new Date())) - Date.parse(user.createdAt)) / 60000 < 3);

        const userAction = await checkUserAction({
          action: 'first_time_secrets_pushed'
        });
        setHasUserEverPushed(!!userAction);

        setProjectTags(await getWorkspaceTags({ workspaceId }));
      } catch (error) {
        console.log('Error', error);
        setData(undefined);
      }
    })();
  }, [workspaceId]);

  useEffect(() => {
    (async () => {
      try {
        setIsLoading(true);
        setBlurred(true);
        // ENV
        let dataToSort;
        if (selectedEnv) {
          dataToSort = await getSecretsForProject({
            env: selectedEnv.slug,
            setIsKeyAvailable,
            setData,
            workspaceId
          });
          setInitialData(dataToSort);
          reorderRows(dataToSort);
        } else {
          setIsLoading(false);
        }
      } catch (error) {
        console.log('Error', error);
        setData(undefined);
      }
    })();
    // eslint-disable-next-line react-hooks/exhaustive-deps
  }, [selectedEnv]);

  const addRow = () => {
    setIsNew(false);
    setData([
      {
        id: guidGenerator(),
        idOverride: guidGenerator(),
        pos: data!.length,
        key: '',
        value: '',
        valueOverride: undefined,
        comment: '',
        tags: []
      },
      ...data!
    ]);
    if (!atSecretAreaTop) {
      secretsTop.current?.scrollIntoView({ behavior: 'smooth' });
    }
  };

  const addRowToBottom = () => {
    setIsNew(false);
    setData([
      ...data!,
      {
        id: guidGenerator(),
        idOverride: guidGenerator(),
        pos: data!.length,
        key: '',
        value: '',
        valueOverride: undefined,
        comment: '',
        tags: []
      }
    ]);
  };

  const deleteRow = ({ ids, secretName }: { ids: string[]; secretName: string }) => {
    setHasUnsavedChanges(true);
    toggleSidebar('None');
    createNotification({
      text: `${secretName || 'Secret'} has been deleted. Remember to save changes.`,
      type: 'error'
    });
    sortValuesHandler(
      data!.filter((row: SecretDataProps) => !ids.includes(row.id)),
      sortMethod === 'alhpabetical' ? '-alphabetical' : 'alphabetical'
    );
  };

  const modifyValue = (value: string, id: string) => {
    setData((oldData) => oldData?.map((e) => ((e.id ? e.id : e.idOverride) === id ? { ...e, value } : e)));
    setHasUnsavedChanges(true);
  };

  const modifyValueOverride = (valueOverride: string | undefined, id: string) => {
    setData((oldData) => oldData?.map((e) => ((e.id ? e.id : e.idOverride) === id ? { ...e, valueOverride } : e)));
    setHasUnsavedChanges(true);
  };

  const modifyKey = (key: string, id: string) => {
    setData((oldData) => oldData?.map((e) => ((e.id ? e.id : e.idOverride) === id ? { ...e, key } : e)));
    setHasUnsavedChanges(true);
  };

  const modifyComment = (comment: string, id: string) => {
    setData((oldData) => oldData?.map((e) => ((e.id ? e.id : e.idOverride) === id ? { ...e, comment } : e)));
    setHasUnsavedChanges(true);
  };

  const modifyTags = (tags: Tag[], id: string) => {
    setData((oldData) => oldData?.map((e) => ((e.id ? e.id : e.idOverride) === id ? { ...e, tags } : e)));
    setHasUnsavedChanges(true);
  };

  // For speed purposes and better perforamance, we are using useCallback
  const listenChangeValue = useCallback((value: string, id: string) => {
    modifyValue(value, id);
  }, []);

  const listenChangeValueOverride = useCallback((value: string | undefined, id: string) => {
    modifyValueOverride(value, id);
  }, []);

  const listenChangeKey = useCallback((value: string, id: string) => {
    modifyKey(value, id);
  }, []);

  const listenChangeComment = useCallback((value: string, id: string) => {
    modifyComment(value, id);
  }, []);

  const listenChangeTags = useCallback((value: Tag[], id: string) => {
    modifyTags(value, id);
  }, []);

  /**
   * Save the changes of environment variables and push them to the database
   */
  // TODO(akhilmhdh): split and make it small
  const savePush = async (dataToPush?: SecretDataProps[]) => {
      try {
        setSaveLoading(true);
        let newData: SecretDataProps[] | null | undefined;
        // dataToPush is mostly used for rollbacks, otherwise we always take the current state data
        if ((dataToPush ?? [])?.length > 0) {
          newData = dataToPush;
        } else {
          newData = data;
        }

        // Checking if any of the secret keys start with a number - if so, don't do anything
        const nameErrors = !newData!
          .map((secret) => !Number.isNaN(Number(secret.key.charAt(0))))
          .every((v) => v === false);
        const duplicatesExist =
          findDuplicates(data!.map((item: SecretDataProps) => item.key)).length > 0;

        if (nameErrors) {
          setSaveLoading(false);
          return createNotification({
            text: 'Solve all name errors before saving secrets.',
            type: 'error'
          });
        }

        if (duplicatesExist) {
          setSaveLoading(false);
          return createNotification({
            text: 'Remove duplicated secret names before saving.',
            type: 'error'
          });
        }

        if (selectedEnv?.isWriteDenied) {
          setSaveLoading(false);
          return createNotification({
            text: 'You are not allowed to edit this environment',
            type: 'error'
          });
        }

<<<<<<< HEAD
    const secretsToBeAdded = newData!.filter(
      (newDataPoint) =>
        !initialData!.map((initDataPoint) => initDataPoint.id).includes(newDataPoint.id)
    );
    console.log('add', secretsToBeAdded.length);

    const secretsToBeUpdated = newData!.filter((newDataPoint) =>
      initialData!
        .filter(
          (initDataPoint) =>
            newData!.map((dataPoint) => dataPoint.id).includes(initDataPoint.id) &&
            (newData!.filter((dataPoint) => dataPoint.id === initDataPoint.id)[0].value !==
              initDataPoint.value ||
              newData!.filter((dataPoint) => dataPoint.id === initDataPoint.id)[0].key !==
              initDataPoint.key ||
              newData!.filter((dataPoint) => dataPoint.id === initDataPoint.id)[0].comment !==
              initDataPoint.comment) ||
            newData!.filter((dataPoint) => dataPoint.id === initDataPoint.id)[0]?.tags !==
            initDataPoint?.tags
        )
        .map((secret) => secret.id)
        .includes(newDataPoint.id)
    );
    console.log('update', secretsToBeUpdated.length);
=======
        // Once "Save changes" is clicked, disable that button
        setHasUnsavedChanges(false);
>>>>>>> d31b7ae4

        const secretsToBeDeleted = initialData!
          .filter(
            (initDataPoint) =>
              !newData!.map((newDataPoint) => newDataPoint.id).includes(initDataPoint.id)
          )
          .map((secret) => secret.id);
        console.log('delete', secretsToBeDeleted.length);

        const secretsToBeAdded = newData!.filter(
          (newDataPoint) =>
            !initialData!.map((initDataPoint) => initDataPoint.id).includes(newDataPoint.id)
        );
        console.log('add', secretsToBeAdded.length);

        const secretsToBeUpdated = newData!.filter((newDataPoint) =>
          initialData!
            .filter(
              (initDataPoint) =>
                newData!.filter((dataPoint) => dataPoint.id)
                .map((dataPoint) => dataPoint.id).includes(initDataPoint.id) &&
                (newData!.filter((dataPoint) => dataPoint.id === initDataPoint.id)[0].value !==
                  initDataPoint.value ||
                newData!.filter((dataPoint) => dataPoint.id === initDataPoint.id)[0].key !==
                  initDataPoint.key ||
                newData!.filter((dataPoint) => dataPoint.id === initDataPoint.id)[0].comment !==
                  initDataPoint.comment ||
                JSON.stringify(newData!.filter((dataPoint) => dataPoint.id === initDataPoint.id)[0]?.tags) !==
                  JSON.stringify(initDataPoint?.tags))
            )
            .map((secret) => secret.id)
            .includes(newDataPoint.id)
        );
        console.log('update', secretsToBeUpdated.length);

        const newOverrides = newData!.filter(
          (newDataPoint) => newDataPoint.valueOverride !== undefined
        );
        const initOverrides = initialData!.filter(
          (initDataPoint) => initDataPoint.valueOverride !== undefined
        );

        const overridesToBeDeleted = initOverrides
          .filter(
            (initDataPoint) =>
<<<<<<< HEAD
              newOverrides!.map((dataPoint) => dataPoint.id).includes(initDataPoint.id) &&
              (newOverrides!.filter((dataPoint) => dataPoint.id === initDataPoint.id)[0]
                .valueOverride !== initDataPoint.valueOverride ||
                newOverrides!.filter((dataPoint) => dataPoint.id === initDataPoint.id)[0].key !==
                initDataPoint.key ||
                newOverrides!.filter((dataPoint) => dataPoint.id === initDataPoint.id)[0]
                  .comment !== initDataPoint.comment ||
                newOverrides!.filter((dataPoint) => dataPoint.id === initDataPoint.id)[0]?.tags !== initDataPoint?.tags)
=======
              !newOverrides!.map((newDataPoint) => newDataPoint.id).includes(initDataPoint.id)
>>>>>>> d31b7ae4
          )
          .map((secret) => String(secret.idOverride));
        console.log('override delete', overridesToBeDeleted.length);

        const overridesToBeAdded = newOverrides!
          .filter(
            (newDataPoint) =>
              !initOverrides.map((initDataPoint) => initDataPoint.idOverride).includes(newDataPoint.idOverride)
          )
          .map((override) => ({
            pos: override.pos,
            key: override.key,
            value: String(override.valueOverride),
            valueOverride: override.valueOverride,
            comment: '',
            id: String(override.idOverride),
            idOverride: String(override.idOverride),
            tags: override.tags
          }));
        console.log('override add', overridesToBeAdded.length);

        const overridesToBeUpdated = newOverrides!
          .filter((newDataPoint) =>
            initOverrides
              .filter(
                (initDataPoint) =>
                  newOverrides!.map((dataPoint) => dataPoint.idOverride)
                  .includes(initDataPoint.idOverride) &&
                  (newOverrides!.filter((dataPoint) => dataPoint.idOverride === initDataPoint.idOverride)[0]
                    .valueOverride !== initDataPoint.valueOverride ||
                   newOverrides!.filter((dataPoint) => dataPoint.idOverride === initDataPoint.idOverride)[0].key !==
                    initDataPoint.key ||
                   (newOverrides!.filter((dataPoint) => dataPoint.idOverride === initDataPoint.idOverride)[0]
                    .comment || '') !== (initDataPoint.comment || '') 
                    ||
                   (JSON.stringify(newOverrides!.filter((dataPoint) => dataPoint.idOverride === initDataPoint.idOverride)[0]?.tags) || '') !==
                    (JSON.stringify(initDataPoint?.tags) || '')
                    )
              )
              .map((secret) => secret.idOverride)
              .includes(newDataPoint.idOverride)
          )
          .map((override) => ({
            pos: override.pos,
            key: override.key,
            value: String(override.valueOverride),
            valueOverride: override.valueOverride,
            comment: '',
            id: String(override.idOverride),
            idOverride: String(override.idOverride),
            tags: override.tags
          }));
        console.log('override update', overridesToBeUpdated.length);

        const requests: any = []; // TODO: fix any
        if (secretsToBeDeleted.concat(overridesToBeDeleted).length > 0) {
          secretsToBeDeleted.concat(overridesToBeDeleted).forEach((_id: string) => {
            requests.push({
              method: 'DELETE',
              secret: {
                _id
              }
            });
          });
        }
        if (selectedEnv && secretsToBeAdded.concat(overridesToBeAdded).length > 0) {
          const secrets = await encryptSecrets({
            secretsToEncrypt: secretsToBeAdded.concat(overridesToBeAdded),
            workspaceId,
            env: selectedEnv.slug
          });
          if (secrets) {
            secrets.forEach((secret) => {
              requests.push({
                method: 'POST',
                secret: {
                  type: secret.type,
                  secretKeyCiphertext: secret.secretKeyCiphertext,
                  secretKeyIV: secret.secretKeyIV,
                  secretKeyTag: secret.secretKeyTag,
                  secretValueCiphertext: secret.secretValueCiphertext,
                  secretValueIV: secret.secretValueIV,
                  secretValueTag: secret.secretValueTag,
                  secretCommentCiphertext: secret.secretCommentCiphertext,
                  secretCommentIV: secret.secretCommentIV,
                  secretCommentTag: secret.secretCommentTag,
                  tags: secret.tags
                }
              })
            });
          }
        }
        if (selectedEnv && !selectedEnv.isReadDenied && secretsToBeUpdated.concat(overridesToBeUpdated).length > 0) {
          const secrets = await encryptSecrets({
            secretsToEncrypt: secretsToBeUpdated.concat(overridesToBeUpdated),
            workspaceId,
            env: selectedEnv.slug
          });
          if (secrets) {
            secrets.forEach((secret) => {
              requests.push({
                method: 'PATCH',
                secret: {
                  _id: secret.id,
                  type: secret.type,
                  secretKeyCiphertext: secret.secretKeyCiphertext,
                  secretKeyIV: secret.secretKeyIV,
                  secretKeyTag: secret.secretKeyTag,
                  secretValueCiphertext: secret.secretValueCiphertext,
                  secretValueIV: secret.secretValueIV,
                  secretValueTag: secret.secretValueTag,
                  secretCommentCiphertext: secret.secretCommentCiphertext,
                  secretCommentIV: secret.secretCommentIV,
                  secretCommentTag: secret.secretCommentTag,
                  tags: secret.tags 
                }
              });
            });
          }
        }
        
        let newSecrets;
        if (selectedEnv && requests.length > 0) {
          newSecrets = await batchSecrets({
            workspaceId,
            environment: selectedEnv.slug,
            requests
          });
        }

        let formattedNewDecryptedKeys;
        if (newSecrets.createdSecrets) {
          const latestKey = await getLatestFileKey({ workspaceId });

          const PRIVATE_KEY = localStorage.getItem('PRIVATE_KEY') as string;

          const tempDecryptedSecrets: SecretProps[] = [];
          if (latestKey) {
            // assymmetrically decrypt symmetric key with local private key
            const key = decryptAssymmetric({
              ciphertext: latestKey.latestKey.encryptedKey,
              nonce: latestKey.latestKey.nonce,
              publicKey: latestKey.latestKey.sender.publicKey,
              privateKey: PRIVATE_KEY
            });

            // decrypt secret keys, values, and comments
            newSecrets.createdSecrets.forEach((secret: EncryptedSecretProps) => {
              const plainTextKey = decryptSymmetric({
                ciphertext: secret.secretKeyCiphertext,
                iv: secret.secretKeyIV,
                tag: secret.secretKeyTag,
                key
              });

              let plainTextValue;
              if (secret.secretValueCiphertext !== undefined) {
                plainTextValue = decryptSymmetric({
                  ciphertext: secret.secretValueCiphertext,
                  iv: secret.secretValueIV,
                  tag: secret.secretValueTag,
                  key
                });
              } else {
                plainTextValue = undefined;
              }

              let plainTextComment;
              if (secret.secretCommentCiphertext) {
                plainTextComment = decryptSymmetric({
                  ciphertext: secret.secretCommentCiphertext,
                  iv: secret.secretCommentIV,
                  tag: secret.secretCommentTag,
                  key
                });
              } else {
                plainTextComment = '';
              }

              tempDecryptedSecrets.push({
                id: secret._id,
                key: plainTextKey,
                value: plainTextValue,
                type: secret.type,
                comment: plainTextComment,
                tags: secret.tags
              });
            });
          }

          const secretKeys = [...new Set(tempDecryptedSecrets.map((secret) => secret.key))];

          formattedNewDecryptedKeys = secretKeys.map((key, index) => ({
            id: tempDecryptedSecrets.filter((secret) => secret.key === key && secret.type === 'shared')[0]
              ?.id,
            idOverride: tempDecryptedSecrets.filter(
              (secret) => secret.key === key && secret.type === 'personal'
            )[0]?.id,
            pos: (newData?.filter(dp => !dp.id?.includes('-'))?.length ?? 0) + index,
            key,
            value: tempDecryptedSecrets.filter(
              (secret) => secret.key === key && secret.type === 'shared'
            )[0]?.value,
            valueOverride: tempDecryptedSecrets.filter(
              (secret) => secret.key === key && secret.type === 'personal'
            )[0]?.value,
            comment: tempDecryptedSecrets.filter(
              (secret) => secret.key === key && secret.type === 'shared'
            )[0]?.comment,
            tags: tempDecryptedSecrets.filter(
              (secret) => secret.key === key && secret.type === 'shared'
            )[0]?.tags
          }));

          setInitialData(structuredClone(newData?.filter(dp => !dp.id?.includes('-')).concat(formattedNewDecryptedKeys.filter(dk => dk.id))));
          setData(structuredClone(newData?.filter(dp => !dp.id?.includes('-')).concat(formattedNewDecryptedKeys.filter(dk => dk.id))))
        } else {
          setInitialData(structuredClone(newData));
        }

        // If this user has never saved environment variables before, show them a prompt to read docs
        if (!hasUserEverPushed) {
          setCheckDocsPopUpVisible(true);
          await registerUserAction({ action: 'first_time_secrets_pushed' });
        }

        // increasing the number of project commits
        setNumSnapshots((numSnapshots ?? 0) + 1);
        setSaveLoading(false);
        createNotification({
          text: `Successfully saved secrets.`,
          type: 'success'
        });
      } catch (error) {
        console.log("Something went wrong while saving secrets: ", error)
        createNotification({
          text: `Something went wrong while saving secrets.`,
          type: 'error'
        });
      }
    return undefined;
  };

  const addDataWithMerge = (newData: SecretDataProps[], preserve?: 'old' | 'new') => {
    setData((oldData) => {
      let filteredOldData = oldData!;
      let filteredNewData = newData;
      if (preserve === 'new')
        filteredOldData = oldData!.filter(
          (oldDataPoint) => !newData.find((newDataPoint) => newDataPoint.key === oldDataPoint.key)
        );
      if (preserve === 'old')
        filteredNewData = newData.filter(
          (newDataPoint) => !oldData?.find((oldDataPoint) => oldDataPoint.key === newDataPoint.key)
        );
      return filteredOldData.concat(filteredNewData);
    });
    setHasUnsavedChanges(true);
  };

  const addData = (newData: SecretDataProps[]) => {
    if (
      newData.some((newDataPoint) => data?.find((dataPoint) => dataPoint.key === newDataPoint.key)) // if newData contains duplicates
    ) {
      setDropZoneData(newData);
      return;
    }
    addDataWithMerge(newData);
  };

  const changeBlurred = () => {
    setBlurred(!blurred);
  };

  const deleteCertainRow = ({ ids, secretName }: { ids: string[]; secretName: string }) => {
    deleteRow({ ids, secretName });
  };

  const handleOnEnvironmentChange = (envName: string) => {
    if (hasUnsavedChanges) {
      if (!window.confirm(leaveConfirmDefaultMessage)) return;
    }

    const selectedWorkspaceEnv = workspaceEnvs.find(
      ({ name }: { name: string }) => envName === name
    ) || {
      name: 'unknown',
      slug: 'unknown',
      isWriteDenied: false,
      isReadDenied: false
    };

    if (selectedWorkspaceEnv) {
      if (snapshotData) setSelectedSnapshotEnv(selectedWorkspaceEnv);
      else setSelectedEnv(selectedWorkspaceEnv);
    }

    setHasUnsavedChanges(false);
    router.push({
      pathname: router.pathname,
      query: { ...router.query, env: selectedWorkspaceEnv.slug },
    })
  };

  return data ? (
    <div className="bg-bunker-800 max-h-screen h-full relative flex flex-col justify-between text-white dark">
      <Head>
        <title>{t('common:head-title', { title: t('dashboard:title') })}</title>
        <link rel="icon" href="/infisical.ico" />
        <meta property="og:image" content="/images/message.png" />
        <meta property="og:title" content={String(t('dashboard:og-title'))} />
        <meta name="og:description" content={String(t('dashboard:og-description'))} />
      </Head>
      <div className="flex flex-row h-full">
        <ConfirmEnvOverwriteModal
          isOpen={!!dropZoneData}
          onClose={() => setDropZoneData(undefined)}
          onOverwriteConfirm={(preserve) => {
            addDataWithMerge(dropZoneData!, preserve);
            setDropZoneData(undefined);
          }}
          duplicateKeys={
            dropZoneData
              ?.filter((newDataPoint) =>
                data?.find((dataPoint) => dataPoint.key === newDataPoint.key)
              )
              .map((duplicate) => duplicate.key) ?? []
          }
        />
        <div className="w-full max-h-96 pb-2 dark:[color-scheme:dark]">
          <NavHeader pageName={t('dashboard:title')} isProjectRelated />
          {checkDocsPopUpVisible && (
            <BottonRightPopup
              buttonText={t('dashboard:check-docs.button')}
              buttonLink="https://infisical.com/docs/getting-started/introduction"
              titleText={t('dashboard:check-docs.title')}
              emoji="🎉"
              textLine1={t('dashboard:check-docs.line1')}
              textLine2={t('dashboard:check-docs.line2')}
              setCheckDocsPopUpVisible={setCheckDocsPopUpVisible}
            />
          )}
          <div className="flex flex-row justify-between items-center mx-6 mt-6 mb-3 text-xl">
            {snapshotData && (
              <div className="flex justify-start max-w-sm mt-1 mr-2">
                <Button
                  text={String(t('Go back to current'))}
                  onButtonPressed={() => setSnapshotData(undefined)}
                  color="mineshaft"
                  size="md"
                  icon={faArrowLeft}
                />
              </div>
            )}
            <div className="flex flex-row justify-start items-center text-3xl">
              <div className="font-semibold mr-4 mt-1 flex flex-row items-center">
                <p>{snapshotData ? 'Secret Snapshot' : t('dashboard:title')}</p>
                {snapshotData && (
                  <span className="bg-primary-800 text-sm ml-4 mt-1 px-1.5 rounded-md">
                    {new Date(snapshotData.createdAt).toLocaleString()}
                  </span>
                )}
                {selectedEnv?.isReadDenied && (
                  <span className="bg-primary-500 text-black text-sm ml-4 mt-1 px-1.5 rounded-md">
                    Add Only Mode
                  </span>
                )}
              </div>
              {!snapshotData && data?.length === 0 && selectedEnv && (
                <ListBox
                  isSelected={selectedEnv.name}
                  data={workspaceEnvs.map(({ name }) => name)}
                  onChange={handleOnEnvironmentChange}
                />
              )}
            </div>
            <div className="flex flex-row">
              <div className="flex justify-start max-w-sm mt-1 mr-2">
                {!selectedEnv?.isReadDenied && (
                  <Button
                    text={String(`${numSnapshots} ${t('Commits')}`)}
                    onButtonPressed={() => {
                      toggleSidebar('None');
                      togglePITSidebar(true);
                    }}
                    color="mineshaft"
                    size="md"
                    icon={faClockRotateLeft}
                  />
                )}
              </div>
              {(data?.length !== 0 || hasUnsavedChanges) && !snapshotData && (
                <div className="flex justify-start max-w-sm mt-1">
                  <Button
                    text={String(t('common:save-changes'))}
                    onButtonPressed={savePush}
                    color="primary"
                    size="md"
                    active={hasUnsavedChanges}
                    iconDisabled={faCheck}
                    textDisabled={String(t('common:saved'))}
                    loading={saveLoading}
                  />
                </div>
              )}
              {snapshotData && selectedEnv && (
                <div className="flex justify-start max-w-sm mt-1">
                  <Button
                    text={String(t('Rollback to this snapshot'))}
                    onButtonPressed={async () => {
                      // Update secrets in the state only for the current environment
                      const rolledBackSecrets = snapshotData.secretVersions
                        .filter((row) => row.environment === selectedEnv.slug)
                        .map((sv, position) => ({
                          id: sv.id,
                          idOverride: sv.id,
                          pos: position,
                          valueOverride: sv.valueOverride,
                          key: sv.key,
                          value: sv.value,
                          comment: '',
                          tags: sv.tags
                        }));

                      // Perform the rollback globally
                      const result = await performSecretRollback({ workspaceId, version: snapshotData.version });
                      if (result === undefined) {
                        createNotification({
                          text: `Something went wrong during the rollback.`,
                          type: 'error'
                        });
                      } else {
                        setData(rolledBackSecrets);
                        createNotification({
                          text: `Successfully rolled back secrets.`,
                          type: 'success'
                        });
                        setSnapshotData(undefined);
                        setHasUnsavedChanges(false);
                        togglePITSidebar(false);
                      }
                    }}
                    color="primary"
                    size="md"
                    active={hasUnsavedChanges}
                  />
                </div>
              )}
            </div>
          </div>
          <div className="mx-6 w-full pr-12">
            <div className="flex flex-col pb-1">
              <div className="w-full flex flex-row items-start">
                {(snapshotData || data?.length !== 0) && selectedEnv && (
                  <>
                    {!snapshotData ? (
                      <ListBox
                        isSelected={selectedEnv.name}
                        data={workspaceEnvs.map(({ name }) => name)}
                        onChange={handleOnEnvironmentChange}
                      />
                    ) : (
                      <ListBox
                        isSelected={selectedSnapshotEnv?.name || ''}
                        data={workspaceEnvs.map(({ name }) => name)}
                        onChange={handleOnEnvironmentChange}
                      />
                    )}
                    <div className="h-10 w-full bg-mineshaft-700 hover:bg-white/10 ml-2 rounded-md flex flex-row items-center">
                      <FontAwesomeIcon
                        className="bg-transparent rounded-l-md py-[0.7rem] pl-4 pr-2 text-bunker-300 text-sm"
                        icon={faMagnifyingGlass}
                      />
                      <input
                        className="pl-2 text-bunker-300 rounded-r-md bg-transparent w-full h-full outline-none text-sm placeholder:hover:text-bunker-200 placeholder:focus:text-transparent"
                        value={searchKeys}
                        onChange={(e) => setSearchKeys(e.target.value)}
                        placeholder={String(t('dashboard:search-keys'))}
                      />
                    </div>
                    {!snapshotData && !selectedEnv.isReadDenied && (
                      <div className="ml-2 min-w-max flex flex-row items-start justify-start">
                        <DownloadSecretMenu data={data} env={selectedEnv.slug} />
                      </div>
                    )}
                    <div className="ml-2 min-w-max flex flex-row items-start justify-start">
                      <Button
                        onButtonPressed={changeBlurred}
                        color="mineshaft"
                        size="icon-md"
                        icon={blurred ? faEye : faEyeSlash}
                      />
                    </div>
                    {!snapshotData && (
                      <div className="relative ml-2 min-w-max flex flex-row items-start justify-end">
                        <Button
                          text={String(t('dashboard:add-key'))}
                          onButtonPressed={addRow}
                          color="mineshaft"
                          icon={faPlus}
                          size="md"
                        />
                        {isNew && (
                          <span className="absolute right-0 flex h-3 w-3 items-center justify-center ml-4 mb-4">
                            <span className="animate-ping absolute inline-flex rounded-full bg-primary/50 opacity-75 h-4 w-4" />
                            <span className="relative inline-flex rounded-full h-3 w-3 bg-primary" />
                          </span>
                        )}
                      </div>
                    )}
                  </>
                )}
              </div>
            </div>
            {isLoading ? (
              <div className="flex items-center justify-center h-full my-48">
                <Image
                  src="/images/loading/loading.gif"
                  height={60}
                  width={100}
                  alt="infisical loading indicator"
                />
              </div>
            ) : (data?.length !== 0 || snapshotData?.secretVersions) ? (
              <div className="flex flex-col w-full mt-1">
                <div
                  onScroll={onSecretsAreaScroll}
                  className="mt-1 max-h-[calc(100vh-280px)] overflow-hidden overflow-y-scroll no-scrollbar no-scrollbar::-webkit-scrollbar border border-mineshaft-600 rounded-md"
                >
                  <div ref={secretsTop} />
                  <div className="group flex flex-col items-center bg-mineshaft-800 border-b-2 border-mineshaft-500 duration-100 sticky top-0 z-[60]">
                    <div className="relative flex flex-row justify-between w-full mr-auto max-h-14 items-center">
                      <div className="w-1/5 border-r border-mineshaft-600 flex flex-row items-center">
<<<<<<< HEAD
                        <div className='text-transparent text-xs flex items-center justify-center w-12 h-10 cursor-default'>0</div>
                        <span className='px-2 text-bunker-300 font-semibold'>Key</span>
                        {!snapshotData && <IconButton
                          ariaLabel="copy icon"
                          variant="plain"
                          className="group relative ml-2"
                          onClick={() => reorderRows(1)}
                        >
                          {sortMethod === 'alphabetical' ? <FontAwesomeIcon icon={faArrowUp} /> : <FontAwesomeIcon icon={faArrowDown} />}
                        </IconButton>}
=======
                        <div className="text-transparent text-xs flex items-center justify-center w-12 h-10 cursor-default">
                          0
                        </div>
                        <span className="px-2 text-bunker-300 font-semibold">Key</span>
                        {!snapshotData && (
                          <IconButton
                            ariaLabel="copy icon"
                            variant="plain"
                            className="group relative ml-2"
                            onClick={() => reorderRows(1)}
                          >
                            {sortMethod === 'alphabetical' ? (
                              <FontAwesomeIcon icon={faArrowUp} />
                            ) : (
                              <FontAwesomeIcon icon={faArrowDown} />
                            )}
                          </IconButton>
                        )}
>>>>>>> d31b7ae4
                      </div>
                      <div className="w-5/12 border-r border-mineshaft-600">
                        <div className="flex items-center rounded-lg mt-4 md:mt-0 max-h-10">
                          <div className="text-bunker-300 px-2 font-semibold h-10 flex items-center w-7/12">
                            Value
                          </div>
                        </div>
                      </div>
                      <div className="w-[calc(10%)] border-r border-mineshaft-600">
                        <div className="flex items-center max-h-16 overflow-hidden">
                          <div className="text-bunker-300 px-2 font-semibold h-10 flex items-center w-3/12">
                            Comment
                          </div>
                        </div>
                      </div>
                      <div className="w-2/12">
                        <div className="flex items-center max-h-16">
                          <div className="text-bunker-300 px-2 font-semibold h-10 flex items-center w-3/12">
                            Tags
                          </div>
                        </div>
                      </div>
                      <div className="w-[1.5rem] h-[2.35rem] ml-auto rounded-md flex flex-row justify-center items-center" />
                      <div className="w-[1.5rem] h-[2.35rem] mr-2 flex items-center justfy-center">
                        <div
                          onKeyDown={() => null}
                          role="none"
                          onClick={() => { }}
                          className="invisible group-hover:visible"
                        >
                          <FontAwesomeIcon
                            className="text-bunker-300 hover:text-red pl-2 pr-6 text-lg mt-0.5 invisible"
                            icon={faXmark}
                          />
                        </div>
                      </div>
                    </div>
                  </div>
                  <div className="bg-mineshaft-800 rounded-b-md border-bunker-600">
                    {!snapshotData &&
                      data
<<<<<<< HEAD
                        ?.filter((row) =>
                          row.key?.toUpperCase().includes(searchKeys.toUpperCase())
                          || row.tags?.map(tag => tag.name).join(" ")?.toUpperCase().includes(searchKeys.toUpperCase())
                          || row.comment?.toUpperCase().includes(searchKeys.toUpperCase()))
=======
                        ?.filter(
                          (row) =>
                            row.key?.toUpperCase().includes(searchKeys.toUpperCase()) ||
                            row.tags
                              ?.map((tag) => tag.name)
                              .join(' ')
                              ?.toUpperCase()
                              .includes(searchKeys.toUpperCase()) ||
                            row.comment?.toUpperCase().includes(searchKeys.toUpperCase())
                        )
>>>>>>> d31b7ae4
                        .filter((row) => !sharedToHide.includes(row.id))
                        // .filter((row) => row.value !== undefined)
                        .map((keyPair) => (
                          <KeyPair
                            isCapitalized={autoCapitalization}
                            key={keyPair.id ? keyPair.id : keyPair.idOverride}
                            keyPair={keyPair}
                            modifyValue={listenChangeValue}
                            modifyValueOverride={listenChangeValueOverride}
                            modifyKey={listenChangeKey}
                            modifyComment={listenChangeComment}
                            modifyTags={listenChangeTags}
                            isBlurred={blurred}
                            isDuplicate={findDuplicates(data?.map((item) => item.key))?.includes(
                              keyPair.key
                            )}
                            toggleSidebar={toggleSidebar}
                            togglePITSidebar={togglePITSidebar}
                            sidebarSecretId={sidebarSecretId}
                            isSnapshot={false}
                            deleteRow={deleteCertainRow}
                            tags={projectTags}
                          />
                        ))}
                    {snapshotData &&
                      snapshotData.secretVersions
                        ?.sort((a, b) => a.key.localeCompare(b.key))
                        .filter((row) => row.environment === selectedSnapshotEnv?.slug)
                        .filter((row) => row.key.toUpperCase().includes(searchKeys.toUpperCase()))
                        .map((keyPair) => (
                          <KeyPair
                            isCapitalized={autoCapitalization}
                            key={keyPair.id}
                            keyPair={keyPair}
                            modifyValue={listenChangeValue}
                            modifyValueOverride={listenChangeValueOverride}
                            modifyKey={listenChangeKey}
                            modifyComment={listenChangeComment}
                            modifyTags={listenChangeTags}
                            isBlurred={blurred}
                            isDuplicate={findDuplicates(data?.map((item) => item.key))?.includes(
                              keyPair.key
                            )}
                            toggleSidebar={toggleSidebar}
                            sidebarSecretId={sidebarSecretId}
                            isSnapshot
                            tags={projectTags}
                          />
                        ))}
<<<<<<< HEAD
                    <div className='bg-mineshaft-800 text-sm rounded-t-md hover:bg-mineshaft-700 h-10 w-full flex flex-row items-center border-b-2 border-mineshaft-500 sticky top-0 z-[60]'>
                      <div className='w-10' />
=======
                    <div className="bg-mineshaft-800 text-sm rounded-t-md hover:bg-mineshaft-700 h-10 w-full flex flex-row items-center border-b-2 border-mineshaft-500 sticky top-0 z-[60]">
                      <div className="w-10" />
>>>>>>> d31b7ae4
                      <button
                        type="button"
                        className="text-bunker-300 relative font-normal h-10 flex items-center w-full cursor-pointer"
                        onClick={addRowToBottom}
                      >
<<<<<<< HEAD
                        <FontAwesomeIcon icon={faPlus} className='mr-3' />
                        <span className='text-sm'>Add Secret</span>
=======
                        <FontAwesomeIcon icon={faPlus} className="mr-3" />
                        <span className="text-sm">Add Secret</span>
>>>>>>> d31b7ae4
                      </button>
                    </div>
                  </div>
                  {!snapshotData && (
                    <div className="w-full px-2 pt-3">
                      <DropZone
                        setData={addData}
                        setErrorDragAndDrop={setErrorDragAndDrop}
                        createNewFile={addRow}
                        errorDragAndDrop={errorDragAndDrop}
                        setButtonReady={setHasUnsavedChanges}
                        keysExist
                        numCurrentRows={data.length}
                      />
                    </div>
                  )}
                </div>
              </div>
            ) : (
              <div className="flex flex-col items-center justify-center h-full text-xl text-gray-400 mt-28">
                {isKeyAvailable && !snapshotData && (
                  <DropZone
                    setData={setData}
                    setErrorDragAndDrop={setErrorDragAndDrop}
                    createNewFile={addRow}
                    errorDragAndDrop={errorDragAndDrop}
                    setButtonReady={setHasUnsavedChanges}
                    numCurrentRows={data.length}
                    keysExist={false}
                  />
                )}
                {!isKeyAvailable && (
                  <>
                    <FontAwesomeIcon className="text-7xl mt-20 mb-8" icon={faFolderOpen} />
                    <p>To view this file, contact your administrator for permission.</p>
                    <p className="mt-1">They need to grant you access in the team tab.</p>
                  </>
                )}
              </div>
            )}
          </div>
        </div>
        {sidebarSecretId !== 'None' && (
          <SideBar
            toggleSidebar={toggleSidebar}
            data={data.filter(
              (row: SecretDataProps) => row.id === sidebarSecretId && row.value !== undefined
            )}
            modifyKey={listenChangeKey}
            modifyValue={listenChangeValue}
            modifyValueOverride={listenChangeValueOverride}
            modifyComment={listenChangeComment}
            buttonReady={hasUnsavedChanges}
            workspaceEnvs={workspaceEnvs}
            selectedEnv={selectedEnv!}
            workspaceId={workspaceId}
            savePush={savePush}
            sharedToHide={sharedToHide}
            setSharedToHide={setSharedToHide}
            deleteRow={deleteCertainRow}
          />
        )}
        {PITSidebarOpen && (
          <PITRecoverySidebar
            toggleSidebar={togglePITSidebar}
            chosenSnapshot={String(snapshotData?.id ? snapshotData.id : '')}
            setSnapshotData={setSnapshotData}
          />
        )}
      </div>
    </div>
  ) : (
    <div className="relative z-10 w-10/12 mr-auto h-full ml-2 bg-bunker-800 flex flex-col items-center justify-center">
      <Image src="/images/loading/loading.gif" height={70} width={120} alt="loading animation" />
    </div>
  );
}

Dashboard.requireAuth = true;

export const getServerSideProps = getTranslatedServerSideProps(['dashboard']);<|MERGE_RESOLUTION|>--- conflicted
+++ resolved
@@ -443,35 +443,8 @@
           });
         }
 
-<<<<<<< HEAD
-    const secretsToBeAdded = newData!.filter(
-      (newDataPoint) =>
-        !initialData!.map((initDataPoint) => initDataPoint.id).includes(newDataPoint.id)
-    );
-    console.log('add', secretsToBeAdded.length);
-
-    const secretsToBeUpdated = newData!.filter((newDataPoint) =>
-      initialData!
-        .filter(
-          (initDataPoint) =>
-            newData!.map((dataPoint) => dataPoint.id).includes(initDataPoint.id) &&
-            (newData!.filter((dataPoint) => dataPoint.id === initDataPoint.id)[0].value !==
-              initDataPoint.value ||
-              newData!.filter((dataPoint) => dataPoint.id === initDataPoint.id)[0].key !==
-              initDataPoint.key ||
-              newData!.filter((dataPoint) => dataPoint.id === initDataPoint.id)[0].comment !==
-              initDataPoint.comment) ||
-            newData!.filter((dataPoint) => dataPoint.id === initDataPoint.id)[0]?.tags !==
-            initDataPoint?.tags
-        )
-        .map((secret) => secret.id)
-        .includes(newDataPoint.id)
-    );
-    console.log('update', secretsToBeUpdated.length);
-=======
         // Once "Save changes" is clicked, disable that button
         setHasUnsavedChanges(false);
->>>>>>> d31b7ae4
 
         const secretsToBeDeleted = initialData!
           .filter(
@@ -517,18 +490,7 @@
         const overridesToBeDeleted = initOverrides
           .filter(
             (initDataPoint) =>
-<<<<<<< HEAD
-              newOverrides!.map((dataPoint) => dataPoint.id).includes(initDataPoint.id) &&
-              (newOverrides!.filter((dataPoint) => dataPoint.id === initDataPoint.id)[0]
-                .valueOverride !== initDataPoint.valueOverride ||
-                newOverrides!.filter((dataPoint) => dataPoint.id === initDataPoint.id)[0].key !==
-                initDataPoint.key ||
-                newOverrides!.filter((dataPoint) => dataPoint.id === initDataPoint.id)[0]
-                  .comment !== initDataPoint.comment ||
-                newOverrides!.filter((dataPoint) => dataPoint.id === initDataPoint.id)[0]?.tags !== initDataPoint?.tags)
-=======
               !newOverrides!.map((newDataPoint) => newDataPoint.id).includes(initDataPoint.id)
->>>>>>> d31b7ae4
           )
           .map((secret) => String(secret.idOverride));
         console.log('override delete', overridesToBeDeleted.length);
@@ -1062,7 +1024,6 @@
                   <div className="group flex flex-col items-center bg-mineshaft-800 border-b-2 border-mineshaft-500 duration-100 sticky top-0 z-[60]">
                     <div className="relative flex flex-row justify-between w-full mr-auto max-h-14 items-center">
                       <div className="w-1/5 border-r border-mineshaft-600 flex flex-row items-center">
-<<<<<<< HEAD
                         <div className='text-transparent text-xs flex items-center justify-center w-12 h-10 cursor-default'>0</div>
                         <span className='px-2 text-bunker-300 font-semibold'>Key</span>
                         {!snapshotData && <IconButton
@@ -1073,26 +1034,6 @@
                         >
                           {sortMethod === 'alphabetical' ? <FontAwesomeIcon icon={faArrowUp} /> : <FontAwesomeIcon icon={faArrowDown} />}
                         </IconButton>}
-=======
-                        <div className="text-transparent text-xs flex items-center justify-center w-12 h-10 cursor-default">
-                          0
-                        </div>
-                        <span className="px-2 text-bunker-300 font-semibold">Key</span>
-                        {!snapshotData && (
-                          <IconButton
-                            ariaLabel="copy icon"
-                            variant="plain"
-                            className="group relative ml-2"
-                            onClick={() => reorderRows(1)}
-                          >
-                            {sortMethod === 'alphabetical' ? (
-                              <FontAwesomeIcon icon={faArrowUp} />
-                            ) : (
-                              <FontAwesomeIcon icon={faArrowDown} />
-                            )}
-                          </IconButton>
-                        )}
->>>>>>> d31b7ae4
                       </div>
                       <div className="w-5/12 border-r border-mineshaft-600">
                         <div className="flex items-center rounded-lg mt-4 md:mt-0 max-h-10">
@@ -1134,23 +1075,10 @@
                   <div className="bg-mineshaft-800 rounded-b-md border-bunker-600">
                     {!snapshotData &&
                       data
-<<<<<<< HEAD
                         ?.filter((row) =>
                           row.key?.toUpperCase().includes(searchKeys.toUpperCase())
                           || row.tags?.map(tag => tag.name).join(" ")?.toUpperCase().includes(searchKeys.toUpperCase())
                           || row.comment?.toUpperCase().includes(searchKeys.toUpperCase()))
-=======
-                        ?.filter(
-                          (row) =>
-                            row.key?.toUpperCase().includes(searchKeys.toUpperCase()) ||
-                            row.tags
-                              ?.map((tag) => tag.name)
-                              .join(' ')
-                              ?.toUpperCase()
-                              .includes(searchKeys.toUpperCase()) ||
-                            row.comment?.toUpperCase().includes(searchKeys.toUpperCase())
-                        )
->>>>>>> d31b7ae4
                         .filter((row) => !sharedToHide.includes(row.id))
                         // .filter((row) => row.value !== undefined)
                         .map((keyPair) => (
@@ -1200,25 +1128,15 @@
                             tags={projectTags}
                           />
                         ))}
-<<<<<<< HEAD
-                    <div className='bg-mineshaft-800 text-sm rounded-t-md hover:bg-mineshaft-700 h-10 w-full flex flex-row items-center border-b-2 border-mineshaft-500 sticky top-0 z-[60]'>
-                      <div className='w-10' />
-=======
                     <div className="bg-mineshaft-800 text-sm rounded-t-md hover:bg-mineshaft-700 h-10 w-full flex flex-row items-center border-b-2 border-mineshaft-500 sticky top-0 z-[60]">
                       <div className="w-10" />
->>>>>>> d31b7ae4
                       <button
                         type="button"
                         className="text-bunker-300 relative font-normal h-10 flex items-center w-full cursor-pointer"
                         onClick={addRowToBottom}
                       >
-<<<<<<< HEAD
-                        <FontAwesomeIcon icon={faPlus} className='mr-3' />
-                        <span className='text-sm'>Add Secret</span>
-=======
                         <FontAwesomeIcon icon={faPlus} className="mr-3" />
                         <span className="text-sm">Add Secret</span>
->>>>>>> d31b7ae4
                       </button>
                     </div>
                   </div>

import { Controller, useForm } from "react-hook-form";
import { subject } from "@casl/ability";
import { faCheck, faCopy, faTrash, faXmark } from "@fortawesome/free-solid-svg-icons";
import { FontAwesomeIcon } from "@fortawesome/react-fontawesome";
import { twMerge } from "tailwind-merge";

import { createNotification } from "@app/components/notifications";
import { ProjectPermissionCan } from "@app/components/permissions";
import { IconButton, Tooltip } from "@app/components/v2";
import { InfisicalSecretInput } from "@app/components/v2/InfisicalSecretInput/InfisicalSecretInput";
import { ProjectPermissionActions, ProjectPermissionSub } from "@app/context";
import { useToggle } from "@app/hooks";

type Props = {
  defaultValue?: string | null;
  secretName: string;
  secretId?: string;
  isCreatable?: boolean;
  isVisible?: boolean;
  isImportedSecret: boolean;
  environment: string;
  secretPath: string;
  onSecretCreate: (env: string, key: string, value: string) => Promise<void>;
  onSecretUpdate: (env: string, key: string, value: string, secretId?: string) => Promise<void>;
  onSecretDelete: (env: string, key: string, secretId?: string) => Promise<void>;
};

export const SecretEditRow = ({
  defaultValue,
  isCreatable,
  isImportedSecret,
  onSecretUpdate,
  secretName,
  onSecretCreate,
  onSecretDelete,
  environment,
  secretPath,
  isVisible,
  secretId
}: Props) => {
  const {
    handleSubmit,
    control,
    reset,
    getValues,
    formState: { isDirty, isSubmitting }
  } = useForm({
    values: {
      value: defaultValue || null
    }
  });
  const [isDeleting, setIsDeleting] = useToggle();
  

  const handleFormReset = () => {
    reset();
  };

  const handleCopySecretToClipboard = async () => {
    const { value } = getValues();
    if (value) {
      try {
        await window.navigator.clipboard.writeText(value);
        createNotification({ type: "success", text: "Copied secret to clipboard" });
      } catch (error) {
        console.log(error);
        createNotification({ type: "error", text: "Failed to copy secret to clipboard" });
      }
    }
  };

  const handleFormSubmit = async ({ value }: { value?: string | null }) => {
    if ((value || value === "") && secretName) {
      if (isCreatable) {
        await onSecretCreate(environment, secretName, value);
      } else {
        await onSecretUpdate(environment, secretName, value, secretId);
      }
    }
    reset({ value });
  };

  const handleDeleteSecret = async () => {
    setIsDeleting.on();
    try {
      await onSecretDelete(environment, secretName, secretId);
      reset({ value: null });
    } finally {
      setIsDeleting.off();
    }
  };

  return (
    <div className="group flex w-full cursor-text items-center space-x-2">
      <div className="flex-grow border-r border-r-mineshaft-600 pr-2 pl-1">
        <Controller
          disabled={isImportedSecret}
          control={control}
          name="value"
          render={({ field }) => (
<<<<<<< HEAD
            <InfisicalSecretInput
              {...field}
              value={field.value as string}
              isVisible={isVisible}
              secretPath={secretPath}
              environment={environment}
=======
            <SecretInput
              {...field}
              value={field.value as string}
              isVisible={isVisible}
              isImport={isImportedSecret}
>>>>>>> 12f48689
            />
          )}
        />
      </div>
      <div
        className={twMerge(
          "flex w-16 justify-center space-x-3 pl-2 transition-all",
          isImportedSecret && "pointer-events-none opacity-0"
        )}
      >
        {isDirty ? (
          <>
            <ProjectPermissionCan
              I={ProjectPermissionActions.Create}
              a={subject(ProjectPermissionSub.Secrets, { environment, secretPath })}
            >
              {(isAllowed) => (
                <div>
                  <Tooltip content="save">
                    <IconButton
                      variant="plain"
                      ariaLabel="submit-value"
                      className="h-full"
                      isDisabled={isSubmitting || !isAllowed}
                      onClick={handleSubmit(handleFormSubmit)}
                    >
                      <FontAwesomeIcon icon={faCheck} />
                    </IconButton>
                  </Tooltip>
                </div>
              )}
            </ProjectPermissionCan>
            <div>
              <Tooltip content="cancel">
                <IconButton
                  variant="plain"
                  colorSchema="danger"
                  ariaLabel="reset-value"
                  className="h-full"
                  onClick={handleFormReset}
                  isDisabled={isSubmitting}
                >
                  <FontAwesomeIcon icon={faXmark} className="hover:text-red" />
                </IconButton>
              </Tooltip>
            </div>
          </>
        ) : (
          <>
            <div className="opacity-0 group-hover:opacity-100">
              <Tooltip content="Copy Secret">
                <IconButton
                  ariaLabel="copy-value"
                  onClick={handleCopySecretToClipboard}
                  variant="plain"
                  className="h-full"
                >
                  <FontAwesomeIcon icon={faCopy} />
                </IconButton>
              </Tooltip>
            </div>
            <ProjectPermissionCan
              I={ProjectPermissionActions.Delete}
              a={ProjectPermissionSub.Secrets}
            >
              {(isAllowed) => (
                <div className="opacity-0 group-hover:opacity-100">
                  <Tooltip content="Delete">
                    <IconButton
                      variant="plain"
                      ariaLabel="delete-value"
                      className="h-full"
                      onClick={handleDeleteSecret}
                      isDisabled={isDeleting || !isAllowed}
                    >
                      <FontAwesomeIcon icon={faTrash} />
                    </IconButton>
                  </Tooltip>
                </div>
              )}
            </ProjectPermissionCan>
          </>
        )}
      </div>
    </div>
  );
};<|MERGE_RESOLUTION|>--- conflicted
+++ resolved
@@ -50,7 +50,6 @@
     }
   });
   const [isDeleting, setIsDeleting] = useToggle();
-  
 
   const handleFormReset = () => {
     reset();
@@ -98,20 +97,13 @@
           control={control}
           name="value"
           render={({ field }) => (
-<<<<<<< HEAD
             <InfisicalSecretInput
               {...field}
               value={field.value as string}
               isVisible={isVisible}
               secretPath={secretPath}
               environment={environment}
-=======
-            <SecretInput
-              {...field}
-              value={field.value as string}
-              isVisible={isVisible}
               isImport={isImportedSecret}
->>>>>>> 12f48689
             />
           )}
         />

import crypto from "crypto";

import { TCloudIntegration,UserWsKeyPair } from "@app/hooks/api/types";

import {
  decryptAssymmetric,
  encryptAssymmetric
} from "../../components/utilities/cryptography/crypto";

export const generateBotKey = (botPublicKey: string, latestKey: UserWsKeyPair) => {
  const PRIVATE_KEY = localStorage.getItem("PRIVATE_KEY");

  if (!PRIVATE_KEY) {
    throw new Error("Private Key missing");
  }

  const WORKSPACE_KEY = decryptAssymmetric({
    ciphertext: latestKey.encryptedKey,
    nonce: latestKey.nonce,
    publicKey: latestKey.sender.publicKey,
    privateKey: PRIVATE_KEY
  });

  const { ciphertext, nonce } = encryptAssymmetric({
    plaintext: WORKSPACE_KEY,
    publicKey: botPublicKey,
    privateKey: PRIVATE_KEY
  });

  return { encryptedKey: ciphertext, nonce };
};

export const redirectForProviderAuth = (integrationOption: TCloudIntegration) => {
  try {
    // generate CSRF token for OAuth2 code-token exchange integrations
    const state = crypto.randomBytes(16).toString("hex");
    localStorage.setItem("latestCSRFToken", state);

    let link = "";
    switch (integrationOption.slug) {
      case "azure-key-vault":
        link = `https://login.microsoftonline.com/common/oauth2/v2.0/authorize?client_id=${integrationOption.clientId}&response_type=code&redirect_uri=${window.location.origin}/integrations/azure-key-vault/oauth2/callback&response_mode=query&scope=https://vault.azure.net/.default openid offline_access&state=${state}`;
        break;
      case "aws-parameter-store":
        link = `${window.location.origin}/integrations/aws-parameter-store/authorize`;
        break;
      case "aws-secret-manager":
        link = `${window.location.origin}/integrations/aws-secret-manager/authorize`;
        break;
      case "heroku":
        link = `https://id.heroku.com/oauth/authorize?client_id=${integrationOption.clientId}&response_type=code&scope=write-protected&state=${state}`;
        break;
      case "vercel":
        link = `https://vercel.com/integrations/${integrationOption.clientSlug}/new?state=${state}`;
        break;
      case "netlify":
        link = `https://app.netlify.com/authorize?client_id=${integrationOption.clientId}&response_type=code&state=${state}&redirect_uri=${window.location.origin}/integrations/netlify/oauth2/callback`;
        break;
      case "github":
        link = `https://github.com/login/oauth/authorize?client_id=${integrationOption.clientId}&response_type=code&scope=repo&redirect_uri=${window.location.origin}/integrations/github/oauth2/callback&state=${state}`;
        break;
      case "gitlab":
        link = `https://gitlab.com/oauth/authorize?client_id=${integrationOption.clientId}&redirect_uri=${window.location.origin}/integrations/gitlab/oauth2/callback&response_type=code&state=${state}`;
        break;
      case "render":
        link = `${window.location.origin}/integrations/render/authorize`;
        break;
      case "flyio":
        link = `${window.location.origin}/integrations/flyio/authorize`;
        break;
      case "circleci":
        link = `${window.location.origin}/integrations/circleci/authorize`;
        break;
      case "laravel-forge":
        link = `${window.location.origin}/integrations/laravel-forge/authorize`;
        break;
      case "travisci":
        link = `${window.location.origin}/integrations/travisci/authorize`;
        break;
      case "supabase":
        link = `${window.location.origin}/integrations/supabase/authorize`;
        break;
      case "checkly":
        link = `${window.location.origin}/integrations/checkly/authorize`;
        break;
      case "railway":
        link = `${window.location.origin}/integrations/railway/authorize`;
        break;
      case "hashicorp-vault":
        link = `${window.location.origin}/integrations/hashicorp-vault/authorize`;
        break;
      case "cloudflare-pages":
        link = `${window.location.origin}/integrations/cloudflare-pages/authorize`;
        break;
<<<<<<< HEAD
      case "windmill":
        link = `${window.location.origin}/integrations/windmill/authorize`;
        break;
=======
        case "codefresh":
        link = `${window.location.origin}/integrations/codefresh/authorize`;
        break;

>>>>>>> df256577
      default:
        break;
    }

    if (link !== "") {
      window.location.assign(link);
    }
  } catch (err) {
    console.error(err);
  }
};

export const redirectToIntegrationAppConfigScreen = (provider: string, integrationAuthId: string) =>
  `/integrations/${provider}/create?integrationAuthId=${integrationAuthId}`;<|MERGE_RESOLUTION|>--- conflicted
+++ resolved
@@ -92,16 +92,12 @@
       case "cloudflare-pages":
         link = `${window.location.origin}/integrations/cloudflare-pages/authorize`;
         break;
-<<<<<<< HEAD
+      case "codefresh":
+        link = `${window.location.origin}/integrations/codefresh/authorize`;
+        break;
       case "windmill":
         link = `${window.location.origin}/integrations/windmill/authorize`;
         break;
-=======
-        case "codefresh":
-        link = `${window.location.origin}/integrations/codefresh/authorize`;
-        break;
-
->>>>>>> df256577
       default:
         break;
     }

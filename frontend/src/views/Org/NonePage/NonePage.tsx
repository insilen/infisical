import { useEffect } from "react";
import * as yup from "yup";

import { usePopUp } from "@app/hooks/usePopUp";

import { CreateOrgModal } from "../components";

const schema = yup
  .object({
    name: yup.string().required("Organization name is required")
  })
  .required();

export type FormData = yup.InferType<typeof schema>;

export const NonePage = () => {
<<<<<<< HEAD
  const { popUp, handlePopUpOpen, handlePopUpToggle } = usePopUp(["createOrg"] as const);
=======
    const { createNotification } = useNotificationContext();
    const { popUp, handlePopUpOpen,  handlePopUpToggle } = usePopUp([
        "createOrg",
    ] as const);
    
    const { mutateAsync } = useCreateOrg();
    
    const {
        control,
        handleSubmit,
        reset,
        formState: { isSubmitting }
    } = useForm<FormData>({
        resolver: yupResolver(schema),
        defaultValues: {
            name: ""
        }
    });
    
    useEffect(() => {
        handlePopUpOpen("createOrg");
    }, []);
    
    const onFormSubmit = async ({ name }: FormData) => {
        try {
            
            const organization = await mutateAsync({
                name
            });
            
            localStorage.setItem("orgData.id", organization._id);

            createNotification({
                text: "Successfully created organization",
                type: "success"
            });
>>>>>>> 275416a0

  useEffect(() => {
    handlePopUpOpen("createOrg");
  }, []);

  return (
    <div className="flex h-full w-full justify-center bg-bunker-800 text-white">
      <CreateOrgModal
        isOpen={popUp.createOrg.isOpen}
        onClose={() => handlePopUpToggle("createOrg", false)}
      />
    </div>
  );
};<|MERGE_RESOLUTION|>--- conflicted
+++ resolved
@@ -14,11 +14,8 @@
 export type FormData = yup.InferType<typeof schema>;
 
 export const NonePage = () => {
-<<<<<<< HEAD
-  const { popUp, handlePopUpOpen, handlePopUpToggle } = usePopUp(["createOrg"] as const);
-=======
     const { createNotification } = useNotificationContext();
-    const { popUp, handlePopUpOpen,  handlePopUpToggle } = usePopUp([
+    const { popUp, handlePopUpOpen, handlePopUpToggle } = usePopUp([
         "createOrg",
     ] as const);
     
@@ -53,7 +50,6 @@
                 text: "Successfully created organization",
                 type: "success"
             });
->>>>>>> 275416a0
 
   useEffect(() => {
     handlePopUpOpen("createOrg");

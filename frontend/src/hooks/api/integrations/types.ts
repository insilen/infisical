export type TCloudIntegration = {
  name: string;
  slug: string;
  image: string;
  isAvailable: boolean;
  type: string;
  clientId: string;
  docsLink: string;
  clientSlug: string;
};

export type TIntegration = {
  id: string;
  isActive: boolean;
  url?: string;
  app?: string;
  appId?: string;
  targetEnvironment?: string;
  targetEnvironmentId?: string;
  targetService?: string;
  targetServiceId?: string;
  owner?: string;
  path?: string;
  region?: string;
  scope?: string;
  integration: string;
  metadata?: Record<string, any>;
  integrationAuthId: string;
  envId: string;
  secretPath: string;
  createdAt: string;
  updatedAt: string;
<<<<<<< HEAD
};
=======
  __v: number;
  metadata?: {
    secretSuffix?: string;
    syncBehavior?: IntegrationSyncBehavior;
    scope: string;
    org: string;
    project: string;
    environment: string;
  };
};

export enum IntegrationSyncBehavior {
  OVERWRITE_TARGET = "overwrite-target",
  PREFER_TARGET = "prefer-target",
  PREFER_SOURCE = "prefer-source"
}
>>>>>>> 2d3fddd0
<|MERGE_RESOLUTION|>--- conflicted
+++ resolved
@@ -24,15 +24,11 @@
   region?: string;
   scope?: string;
   integration: string;
-  metadata?: Record<string, any>;
   integrationAuthId: string;
   envId: string;
   secretPath: string;
   createdAt: string;
   updatedAt: string;
-<<<<<<< HEAD
-};
-=======
   __v: number;
   metadata?: {
     secretSuffix?: string;
@@ -48,5 +44,4 @@
   OVERWRITE_TARGET = "overwrite-target",
   PREFER_TARGET = "prefer-target",
   PREFER_SOURCE = "prefer-source"
-}
->>>>>>> 2d3fddd0
+}
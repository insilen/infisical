export enum IdentityAuthMethod {
  UNIVERSAL_AUTH = "universal-auth",
<<<<<<< HEAD
  GCP_AUTH = "gcp-auth",
  AWS_IAM_AUTH = "aws-iam-auth"
=======
  AWS_AUTH = "aws-auth"
>>>>>>> b4a2123f
}<|MERGE_RESOLUTION|>--- conflicted
+++ resolved
@@ -1,9 +1,5 @@
 export enum IdentityAuthMethod {
   UNIVERSAL_AUTH = "universal-auth",
-<<<<<<< HEAD
   GCP_AUTH = "gcp-auth",
-  AWS_IAM_AUTH = "aws-iam-auth"
-=======
   AWS_AUTH = "aws-auth"
->>>>>>> b4a2123f
 }
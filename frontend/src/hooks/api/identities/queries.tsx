--- conflicted
+++ resolved
@@ -9,15 +9,11 @@
   IdentityAzureAuth,
   IdentityGcpAuth,
   IdentityKubernetesAuth,
-<<<<<<< HEAD
-  IdentityOidcAuth,
-  IdentityUniversalAuth
-} from "./types";
-=======
   IdentityMembershipOrg,
   IdentityTokenAuth,
-  IdentityUniversalAuth} from "./types";
->>>>>>> ebbccdb8
+  IdentityUniversalAuth,
+  IdentityOidcAuth
+} from "./types";
 
 export const identitiesKeys = {
   getIdentityById: (identityId: string) => [{ identityId }, "identity"] as const,
@@ -209,6 +205,8 @@
         `/api/v1/auth/oidc-auth/identities/${identityId}`
       );
       return identityOidcAuth;
-    }
+    },
+    staleTime: 0,
+    cacheTime: 0
   });
 };
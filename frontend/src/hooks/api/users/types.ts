import { UserWsKeyPair } from "../keys/types";

export enum AuthMethod {
  EMAIL = "email",
  GOOGLE = "google",
  GITHUB = "github",
<<<<<<< HEAD
  GITLAB = "gitlab",
	OKTA_SAML = "okta-saml",
	AZURE_SAML = "azure-saml",
	JUMPCLOUD_SAML = "jumpcloud-saml"
=======
  OKTA_SAML = "okta-saml",
  AZURE_SAML = "azure-saml",
  JUMPCLOUD_SAML = "jumpcloud-saml"
>>>>>>> ddae305f
}

export type User = {
  createdAt: Date;
  updatedAt: Date;
  email: string;
  firstName?: string;
  lastName?: string;
  authProvider?: AuthMethod;
  authMethods: AuthMethod[];
  encryptionVersion?: number;
  protectedKey?: string;
  protectedKeyIV?: string;
  protectedKeyTag?: string;
  publicKey: string;
  encryptedPrivateKey?: string;
  iv?: string;
  tag?: string;
  isMfaEnabled: boolean;
  seenIps: string[];
  _id: string;
  __v: number;
};

export type OrgUser = {
  _id: string;
  user: {
    email: string;
    firstName: string;
    lastName: string;
    _id: string;
    publicKey: string;
  };
  inviteEmail: string;
  organization: string;
  role: "owner" | "admin" | "member" | "custom";
  status: "invited" | "accepted" | "verified" | "completed";
  deniedPermissions: any[];
  customRole: string;
};

export type TWorkspaceUser = OrgUser;

export type AddUserToWsDTO = {
  workspaceId: string;
  email: string;
};

export type AddUserToWsRes = {
  invitee: OrgUser["user"];
  latestKey: UserWsKeyPair;
};

export type UpdateOrgUserRoleDTO = {
  organizationId: string;
  membershipId: string;
  role: string;
};

export type DeletOrgMembershipDTO = {
  membershipId: string;
  orgId: string;
};

export type AddUserToOrgDTO = {
  inviteeEmail: string;
  organizationId: string;
};

export type CreateAPIKeyRes = {
  apiKey: string;
  apiKeyData: APIKeyData;
};

export type RenameUserDTO = {
  newName: string;
};

export type APIKeyData = {
  _id: string;
  name: string;
  user: string;
  lastUsed: string;
  createdAt: string;
  expiresAt: string;
};

export type TokenVersion = {
  _id: string;
  user: string;
  userAgent: string;
  ip: string;
  lastUsed: string;
  createdAt: string;
  updatedAt: string;
};<|MERGE_RESOLUTION|>--- conflicted
+++ resolved
@@ -4,16 +4,10 @@
   EMAIL = "email",
   GOOGLE = "google",
   GITHUB = "github",
-<<<<<<< HEAD
   GITLAB = "gitlab",
 	OKTA_SAML = "okta-saml",
 	AZURE_SAML = "azure-saml",
 	JUMPCLOUD_SAML = "jumpcloud-saml"
-=======
-  OKTA_SAML = "okta-saml",
-  AZURE_SAML = "azure-saml",
-  JUMPCLOUD_SAML = "jumpcloud-saml"
->>>>>>> ddae305f
 }
 
 export type User = {

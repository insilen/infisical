/* eslint-disable new-cap */
import crypto from 'crypto';

import jsrp from 'jsrp';

import changePassword2 from '@app/pages/api/auth/ChangePassword2';
import SRP1 from '@app/pages/api/auth/SRP1';

import { saveTokenToLocalStorage } from '../saveTokenToLocalStorage';
import Aes256Gcm from './aes-256-gcm';
import { deriveArgonKey } from './crypto';

const clientOldPassword = new jsrp.client();
const clientNewPassword = new jsrp.client();

// TODO: modify this function

/**
 * This function loggs in the user (whether it's right after signup, or a normal login)
 * @param {*} email
 * @param {*} password
 * @param {*} setErrorLogin
 * @param {*} router
 * @param {*} isSignUp
 * @returns
 */
const changePassword = async (
  email: string,
  currentPassword: string,
  newPassword: string,
  setCurrentPasswordError: (arg: boolean) => void,
  setPasswordChanged: (arg: boolean) => void,
  setCurrentPassword: (arg: string) => void,
  setNewPassword: (arg: string) => void
) => {
  try {
    setPasswordChanged(false);
    setCurrentPasswordError(false);

    clientOldPassword.init(
      {
        username: email,
        password: currentPassword
      },
      async () => {
        const clientPublicKey = clientOldPassword.getPublicKey();

        let serverPublicKey;
        let salt;
        try {
          const res = await SRP1({
            clientPublicKey
          });
          serverPublicKey = res.serverPublicKey;
          salt = res.salt;
        } catch (err) {
          setCurrentPasswordError(true);
          console.log('Wrong current password', err, 1);
        }

        clientOldPassword.setSalt(salt);
        clientOldPassword.setServerPublicKey(serverPublicKey);
        const clientProof = clientOldPassword.getProof(); // called M1

        clientNewPassword.init(
          {
            username: email,
            password: newPassword
          },
          async () => {
            clientNewPassword.createVerifier(async (err, result) => {

              const derivedKey = await deriveArgonKey({
                password: newPassword,
                salt: result.salt,
                mem: 65536,
                time: 3,
                parallelism: 1,
                hashLen: 32
              });
              
              if (!derivedKey) throw new Error('Failed to derive key from password');

              const key = crypto.randomBytes(32);

              // create encrypted private key by encrypting the private
              // key with the symmetric key [key]
              const {
                ciphertext: encryptedPrivateKey,
                iv: encryptedPrivateKeyIV,
                tag: encryptedPrivateKeyTag
              } = Aes256Gcm.encrypt({
                text: localStorage.getItem('PRIVATE_KEY') as string,
                secret: key
<<<<<<< HEAD
=======
              });
              
              // create the protected key by encrypting the symmetric key
              // [key] with the derived key
              const {
                ciphertext: protectedKey,
                iv: protectedKeyIV,
                tag: protectedKeyTag
              } = Aes256Gcm.encrypt({
                text: key.toString('hex'),
                secret: Buffer.from(derivedKey.hash)
>>>>>>> d31b7ae4
              });
              
              // create the protected key by encrypting the symmetric key
              // [key] with the derived key
              const {
                ciphertext: protectedKey,
                iv: protectedKeyIV,
                tag: protectedKeyTag
              } = Aes256Gcm.encrypt({
                text: key.toString('hex'),
                secret: Buffer.from(derivedKey.hash)
              });

              let res;
              try {
                res = await changePassword2({
                  clientProof,
                  protectedKey,
                  protectedKeyIV,
                  protectedKeyTag,
                  encryptedPrivateKey,
                  encryptedPrivateKeyIV,
                  encryptedPrivateKeyTag,
                  salt: result.salt,
                  verifier: result.verifier
                });
                
                saveTokenToLocalStorage({
                  protectedKey,
                  protectedKeyIV,
                  protectedKeyTag,
                  encryptedPrivateKey,
                  iv: encryptedPrivateKeyIV,
                  tag: encryptedPrivateKeyTag,
                });

<<<<<<< HEAD
                if (res && res.status === 400) {
                  setCurrentPasswordError(true);
                } else if (res && res.status === 200) {
                  setPasswordChanged(true);
                  setCurrentPassword('');
                  setNewPassword('');
                }
=======
              try {
                await changePassword2({
                  clientProof,
                  protectedKey,
                  protectedKeyIV,
                  protectedKeyTag,
                  encryptedPrivateKey,
                  encryptedPrivateKeyIV,
                  encryptedPrivateKeyTag,
                  salt: result.salt,
                  verifier: result.verifier
                });

                saveTokenToLocalStorage({
                  protectedKey,
                  protectedKeyIV,
                  protectedKeyTag,
                  encryptedPrivateKey,
                  iv: encryptedPrivateKeyIV,
                  tag: encryptedPrivateKeyTag
                });

                setPasswordChanged(true);
                setCurrentPassword('');
                setNewPassword('');
>>>>>>> d31b7ae4
              } catch (error) {
                setCurrentPasswordError(true);
                console.log(error);
              }
            });
          }
        );
      }
    );
  } catch (error) {
    console.log('Something went wrong during changing the password');
  }
  return true;
};

export default changePassword;<|MERGE_RESOLUTION|>--- conflicted
+++ resolved
@@ -12,8 +12,6 @@
 
 const clientOldPassword = new jsrp.client();
 const clientNewPassword = new jsrp.client();
-
-// TODO: modify this function
 
 /**
  * This function loggs in the user (whether it's right after signup, or a normal login)
@@ -92,20 +90,6 @@
               } = Aes256Gcm.encrypt({
                 text: localStorage.getItem('PRIVATE_KEY') as string,
                 secret: key
-<<<<<<< HEAD
-=======
-              });
-              
-              // create the protected key by encrypting the symmetric key
-              // [key] with the derived key
-              const {
-                ciphertext: protectedKey,
-                iv: protectedKeyIV,
-                tag: protectedKeyTag
-              } = Aes256Gcm.encrypt({
-                text: key.toString('hex'),
-                secret: Buffer.from(derivedKey.hash)
->>>>>>> d31b7ae4
               });
               
               // create the protected key by encrypting the symmetric key
@@ -119,38 +103,6 @@
                 secret: Buffer.from(derivedKey.hash)
               });
 
-              let res;
-              try {
-                res = await changePassword2({
-                  clientProof,
-                  protectedKey,
-                  protectedKeyIV,
-                  protectedKeyTag,
-                  encryptedPrivateKey,
-                  encryptedPrivateKeyIV,
-                  encryptedPrivateKeyTag,
-                  salt: result.salt,
-                  verifier: result.verifier
-                });
-                
-                saveTokenToLocalStorage({
-                  protectedKey,
-                  protectedKeyIV,
-                  protectedKeyTag,
-                  encryptedPrivateKey,
-                  iv: encryptedPrivateKeyIV,
-                  tag: encryptedPrivateKeyTag,
-                });
-
-<<<<<<< HEAD
-                if (res && res.status === 400) {
-                  setCurrentPasswordError(true);
-                } else if (res && res.status === 200) {
-                  setPasswordChanged(true);
-                  setCurrentPassword('');
-                  setNewPassword('');
-                }
-=======
               try {
                 await changePassword2({
                   clientProof,
@@ -176,7 +128,6 @@
                 setPasswordChanged(true);
                 setCurrentPassword('');
                 setNewPassword('');
->>>>>>> d31b7ae4
               } catch (error) {
                 setCurrentPasswordError(true);
                 console.log(error);
